/*
 * Copyright 2021 The Android Open Source Project
 *
 * Licensed under the Apache License, Version 2.0 (the "License");
 * you may not use this file except in compliance with the License.
 * You may obtain a copy of the License at
 *
 *      http://www.apache.org/licenses/LICENSE-2.0
 *
 * Unless required by applicable law or agreed to in writing, software
 * distributed under the License is distributed on an "AS IS" BASIS,
 * WITHOUT WARRANTIES OR CONDITIONS OF ANY KIND, either express or implied.
 * See the License for the specific language governing permissions and
 * limitations under the License.
 */

package android.app.appsearch;

import android.annotation.NonNull;
import android.annotation.Nullable;
import android.app.appsearch.annotation.CanIgnoreReturnValue;
import android.os.Bundle;
import android.util.ArraySet;

import com.android.internal.util.Preconditions;

import java.util.ArrayList;
import java.util.Collection;
import java.util.Collections;
import java.util.List;
import java.util.Objects;
import java.util.Set;

/** The response class of {@link AppSearchSession#setSchema} */
public class SetSchemaResponse {

    private static final String DELETED_TYPES_FIELD = "deletedTypes";
    private static final String INCOMPATIBLE_TYPES_FIELD = "incompatibleTypes";
    private static final String MIGRATED_TYPES_FIELD = "migratedTypes";

    private final Bundle mBundle;
    /**
     * The migrationFailures won't be saved in the bundle. Since:
     *
     * <ul>
     *   <li>{@link MigrationFailure} is generated in {@link AppSearchSession} which will be the SDK
     *       side in platform. We don't need to pass it from service side via binder.
     *   <li>Translate multiple {@link MigrationFailure}s to bundles in {@link Builder} and then
     *       back in constructor will be a huge waste.
     * </ul>
     */
    private final List<MigrationFailure> mMigrationFailures;

    /** Cache of the inflated deleted schema types. Comes from inflating mBundles at first use. */
    @Nullable private Set<String> mDeletedTypes;

    /** Cache of the inflated migrated schema types. Comes from inflating mBundles at first use. */
    @Nullable private Set<String> mMigratedTypes;

    /**
     * Cache of the inflated incompatible schema types. Comes from inflating mBundles at first use.
     */
    @Nullable private Set<String> mIncompatibleTypes;

    SetSchemaResponse(@NonNull Bundle bundle, @NonNull List<MigrationFailure> migrationFailures) {
        mBundle = Objects.requireNonNull(bundle);
        mMigrationFailures = Objects.requireNonNull(migrationFailures);
    }

    SetSchemaResponse(@NonNull Bundle bundle) {
        this(bundle, /*migrationFailures=*/ Collections.emptyList());
    }

    /**
     * Returns the {@link Bundle} populated by this builder.
     *
     * @hide
     */
    @NonNull
    public Bundle getBundle() {
        return mBundle;
    }

    /**
     * Returns a {@link List} of all failed {@link MigrationFailure}.
     *
     * <p>A {@link MigrationFailure} will be generated if the system trying to save a post-migrated
     * {@link GenericDocument} but fail.
     *
     * <p>{@link MigrationFailure} contains the namespace, id and schemaType of the post-migrated
     * {@link GenericDocument} and the error reason. Mostly it will be mismatch the schema it
     * migrated to.
     */
    @NonNull
    public List<MigrationFailure> getMigrationFailures() {
        return Collections.unmodifiableList(mMigrationFailures);
    }

    /**
     * Returns a {@link Set} of deleted schema types.
     *
     * <p>A "deleted" type is a schema type that was previously a part of the database schema but
     * was not present in the {@link SetSchemaRequest} object provided in the {@link
     * AppSearchSession#setSchema} call.
     *
     * <p>Documents for a deleted type are removed from the database.
     */
    @NonNull
    public Set<String> getDeletedTypes() {
        if (mDeletedTypes == null) {
            mDeletedTypes =
                    new ArraySet<>(
                            Objects.requireNonNull(
                                    mBundle.getStringArrayList(DELETED_TYPES_FIELD)));
        }
        return Collections.unmodifiableSet(mDeletedTypes);
    }

    /**
     * Returns a {@link Set} of schema type that were migrated by the {@link
     * AppSearchSession#setSchema} call.
     *
     * <p>A "migrated" type is a schema type that has triggered a {@link Migrator} instance to
     * migrate documents of the schema type to another schema type, or to another version of the
     * schema type.
     *
     * <p>If a document fails to be migrated, a {@link MigrationFailure} will be generated for that
     * document.
     *
     * @see Migrator
     */
    @NonNull
    public Set<String> getMigratedTypes() {
        if (mMigratedTypes == null) {
            mMigratedTypes =
                    new ArraySet<>(
                            Objects.requireNonNull(
                                    mBundle.getStringArrayList(MIGRATED_TYPES_FIELD)));
        }
        return Collections.unmodifiableSet(mMigratedTypes);
    }

    /**
     * Returns a {@link Set} of schema type whose new definitions set in the {@link
     * AppSearchSession#setSchema} call were incompatible with the pre-existing schema.
     *
     * <p>If a {@link Migrator} is provided for this type and the migration is success triggered.
     * The type will also appear in {@link #getMigratedTypes()}.
     *
     * @see SetSchemaRequest
     * @see AppSearchSession#setSchema
     * @see SetSchemaRequest.Builder#setForceOverride
     */
    @NonNull
    public Set<String> getIncompatibleTypes() {
        if (mIncompatibleTypes == null) {
            mIncompatibleTypes =
                    new ArraySet<>(
                            Objects.requireNonNull(
                                    mBundle.getStringArrayList(INCOMPATIBLE_TYPES_FIELD)));
        }
        return Collections.unmodifiableSet(mIncompatibleTypes);
    }

    /**
     * Translates the {@link SetSchemaResponse}'s bundle to {@link Builder}.
     *
     * @hide
     */
    @NonNull
    // TODO(b/179302942) change to Builder(mBundle) powered by mBundle.deepCopy
    public Builder toBuilder() {
        return new Builder()
                .addDeletedTypes(getDeletedTypes())
                .addIncompatibleTypes(getIncompatibleTypes())
                .addMigratedTypes(getMigratedTypes())
                .addMigrationFailures(mMigrationFailures);
    }

    /** Builder for {@link SetSchemaResponse} objects. */
    public static final class Builder {
        private List<MigrationFailure> mMigrationFailures = new ArrayList<>();
        private ArrayList<String> mDeletedTypes = new ArrayList<>();
        private ArrayList<String> mMigratedTypes = new ArrayList<>();
        private ArrayList<String> mIncompatibleTypes = new ArrayList<>();
        private boolean mBuilt = false;

        /** Adds {@link MigrationFailure}s to the list of migration failures. */
        @CanIgnoreReturnValue
        @NonNull
        public Builder addMigrationFailures(
                @NonNull Collection<MigrationFailure> migrationFailures) {
            Objects.requireNonNull(migrationFailures);
            resetIfBuilt();
            mMigrationFailures.addAll(migrationFailures);
            return this;
        }

        /** Adds a {@link MigrationFailure} to the list of migration failures. */
        @CanIgnoreReturnValue
        @NonNull
        public Builder addMigrationFailure(@NonNull MigrationFailure migrationFailure) {
            Objects.requireNonNull(migrationFailure);
            resetIfBuilt();
            mMigrationFailures.add(migrationFailure);
            return this;
        }

<<<<<<< HEAD
        /** Adds deletedTypes to the list of deleted schema types. */
=======
        /** Adds {@code deletedTypes} to the list of deleted schema types. */
>>>>>>> 7ed1067f
        @CanIgnoreReturnValue
        @NonNull
        public Builder addDeletedTypes(@NonNull Collection<String> deletedTypes) {
            Objects.requireNonNull(deletedTypes);
            resetIfBuilt();
            mDeletedTypes.addAll(deletedTypes);
            return this;
        }

<<<<<<< HEAD
        /** Adds one deletedType to the list of deleted schema types. */
=======
        /** Adds one {@code deletedType} to the list of deleted schema types. */
>>>>>>> 7ed1067f
        @CanIgnoreReturnValue
        @NonNull
        public Builder addDeletedType(@NonNull String deletedType) {
            Objects.requireNonNull(deletedType);
            resetIfBuilt();
            mDeletedTypes.add(deletedType);
            return this;
        }

<<<<<<< HEAD
        /** Adds incompatibleTypes to the list of incompatible schema types. */
=======
        /** Adds {@code incompatibleTypes} to the list of incompatible schema types. */
>>>>>>> 7ed1067f
        @CanIgnoreReturnValue
        @NonNull
        public Builder addIncompatibleTypes(@NonNull Collection<String> incompatibleTypes) {
            Objects.requireNonNull(incompatibleTypes);
            resetIfBuilt();
            mIncompatibleTypes.addAll(incompatibleTypes);
            return this;
        }

<<<<<<< HEAD
        /** Adds one incompatibleType to the list of incompatible schema types. */
=======
        /** Adds one {@code incompatibleType} to the list of incompatible schema types. */
>>>>>>> 7ed1067f
        @CanIgnoreReturnValue
        @NonNull
        public Builder addIncompatibleType(@NonNull String incompatibleType) {
            Objects.requireNonNull(incompatibleType);
            resetIfBuilt();
            mIncompatibleTypes.add(incompatibleType);
            return this;
        }

<<<<<<< HEAD
        /** Adds migratedTypes to the list of migrated schema types. */
=======
        /** Adds {@code migratedTypes} to the list of migrated schema types. */
>>>>>>> 7ed1067f
        @CanIgnoreReturnValue
        @NonNull
        public Builder addMigratedTypes(@NonNull Collection<String> migratedTypes) {
            Objects.requireNonNull(migratedTypes);
            resetIfBuilt();
            mMigratedTypes.addAll(migratedTypes);
            return this;
        }

<<<<<<< HEAD
        /** Adds one migratedType to the list of migrated schema types. */
=======
        /** Adds one {@code migratedType} to the list of migrated schema types. */
>>>>>>> 7ed1067f
        @CanIgnoreReturnValue
        @NonNull
        public Builder addMigratedType(@NonNull String migratedType) {
            Objects.requireNonNull(migratedType);
            resetIfBuilt();
            mMigratedTypes.add(migratedType);
            return this;
        }

        /** Builds a {@link SetSchemaResponse} object. */
        @NonNull
        public SetSchemaResponse build() {
            Bundle bundle = new Bundle();
            bundle.putStringArrayList(INCOMPATIBLE_TYPES_FIELD, mIncompatibleTypes);
            bundle.putStringArrayList(DELETED_TYPES_FIELD, mDeletedTypes);
            bundle.putStringArrayList(MIGRATED_TYPES_FIELD, mMigratedTypes);
            mBuilt = true;
            // Avoid converting the potential thousands of MigrationFailures to Pracelable and
            // back just for put in bundle. In platform, we should set MigrationFailures in
            // AppSearchSession after we pass SetSchemaResponse via binder.
            return new SetSchemaResponse(bundle, mMigrationFailures);
        }

        private void resetIfBuilt() {
            if (mBuilt) {
                mMigrationFailures = new ArrayList<>(mMigrationFailures);
                mDeletedTypes = new ArrayList<>(mDeletedTypes);
                mMigratedTypes = new ArrayList<>(mMigratedTypes);
                mIncompatibleTypes = new ArrayList<>(mIncompatibleTypes);
                mBuilt = false;
            }
        }
    }

    /**
     * The class represents a post-migrated {@link GenericDocument} that failed to be saved by
     * {@link AppSearchSession#setSchema}.
     */
    public static class MigrationFailure {
        private static final String SCHEMA_TYPE_FIELD = "schemaType";
        private static final String NAMESPACE_FIELD = "namespace";
        private static final String DOCUMENT_ID_FIELD = "id";
        private static final String ERROR_MESSAGE_FIELD = "errorMessage";
        private static final String RESULT_CODE_FIELD = "resultCode";

        private final Bundle mBundle;

        /**
         * Constructs a new {@link MigrationFailure}.
         *
         * @param namespace The namespace of the document which failed to be migrated.
         * @param documentId The id of the document which failed to be migrated.
         * @param schemaType The type of the document which failed to be migrated.
         * @param failedResult The reason why the document failed to be indexed.
         * @throws IllegalArgumentException if the provided {@code failedResult} was not a failure.
         */
        public MigrationFailure(
                @NonNull String namespace,
                @NonNull String documentId,
                @NonNull String schemaType,
                @NonNull AppSearchResult<?> failedResult) {
            mBundle = new Bundle();
            mBundle.putString(NAMESPACE_FIELD, Objects.requireNonNull(namespace));
            mBundle.putString(DOCUMENT_ID_FIELD, Objects.requireNonNull(documentId));
            mBundle.putString(SCHEMA_TYPE_FIELD, Objects.requireNonNull(schemaType));

            Objects.requireNonNull(failedResult);
            Preconditions.checkArgument(
                    !failedResult.isSuccess(), "failedResult was actually successful");
            mBundle.putString(ERROR_MESSAGE_FIELD, failedResult.getErrorMessage());
            mBundle.putInt(RESULT_CODE_FIELD, failedResult.getResultCode());
        }

        MigrationFailure(@NonNull Bundle bundle) {
            mBundle = Objects.requireNonNull(bundle);
        }

        /**
         * Returns the Bundle of the {@link MigrationFailure}.
         *
         * @hide
         */
        @NonNull
        public Bundle getBundle() {
            return mBundle;
        }

        /** Returns the namespace of the {@link GenericDocument} that failed to be migrated. */
        @NonNull
        public String getNamespace() {
            return mBundle.getString(NAMESPACE_FIELD, /*defaultValue=*/ "");
        }

        /** Returns the id of the {@link GenericDocument} that failed to be migrated. */
        @NonNull
        public String getDocumentId() {
            return mBundle.getString(DOCUMENT_ID_FIELD, /*defaultValue=*/ "");
        }

        /** Returns the schema type of the {@link GenericDocument} that failed to be migrated. */
        @NonNull
        public String getSchemaType() {
            return mBundle.getString(SCHEMA_TYPE_FIELD, /*defaultValue=*/ "");
        }

        /**
         * Returns the {@link AppSearchResult} that indicates why the post-migration {@link
         * GenericDocument} failed to be indexed.
         */
        @NonNull
        public AppSearchResult<Void> getAppSearchResult() {
            return AppSearchResult.newFailedResult(
                    mBundle.getInt(RESULT_CODE_FIELD),
                    mBundle.getString(ERROR_MESSAGE_FIELD, /*defaultValue=*/ ""));
        }

        @NonNull
        @Override
        public String toString() {
            return "MigrationFailure { schemaType: "
                    + getSchemaType()
                    + ", namespace: "
                    + getNamespace()
                    + ", documentId: "
                    + getDocumentId()
                    + ", appSearchResult: "
                    + getAppSearchResult().toString()
                    + "}";
        }
    }
}<|MERGE_RESOLUTION|>--- conflicted
+++ resolved
@@ -206,11 +206,7 @@
             return this;
         }
 
-<<<<<<< HEAD
-        /** Adds deletedTypes to the list of deleted schema types. */
-=======
         /** Adds {@code deletedTypes} to the list of deleted schema types. */
->>>>>>> 7ed1067f
         @CanIgnoreReturnValue
         @NonNull
         public Builder addDeletedTypes(@NonNull Collection<String> deletedTypes) {
@@ -220,11 +216,7 @@
             return this;
         }
 
-<<<<<<< HEAD
-        /** Adds one deletedType to the list of deleted schema types. */
-=======
         /** Adds one {@code deletedType} to the list of deleted schema types. */
->>>>>>> 7ed1067f
         @CanIgnoreReturnValue
         @NonNull
         public Builder addDeletedType(@NonNull String deletedType) {
@@ -234,11 +226,7 @@
             return this;
         }
 
-<<<<<<< HEAD
-        /** Adds incompatibleTypes to the list of incompatible schema types. */
-=======
         /** Adds {@code incompatibleTypes} to the list of incompatible schema types. */
->>>>>>> 7ed1067f
         @CanIgnoreReturnValue
         @NonNull
         public Builder addIncompatibleTypes(@NonNull Collection<String> incompatibleTypes) {
@@ -248,11 +236,7 @@
             return this;
         }
 
-<<<<<<< HEAD
-        /** Adds one incompatibleType to the list of incompatible schema types. */
-=======
         /** Adds one {@code incompatibleType} to the list of incompatible schema types. */
->>>>>>> 7ed1067f
         @CanIgnoreReturnValue
         @NonNull
         public Builder addIncompatibleType(@NonNull String incompatibleType) {
@@ -262,11 +246,7 @@
             return this;
         }
 
-<<<<<<< HEAD
-        /** Adds migratedTypes to the list of migrated schema types. */
-=======
         /** Adds {@code migratedTypes} to the list of migrated schema types. */
->>>>>>> 7ed1067f
         @CanIgnoreReturnValue
         @NonNull
         public Builder addMigratedTypes(@NonNull Collection<String> migratedTypes) {
@@ -276,11 +256,7 @@
             return this;
         }
 
-<<<<<<< HEAD
-        /** Adds one migratedType to the list of migrated schema types. */
-=======
         /** Adds one {@code migratedType} to the list of migrated schema types. */
->>>>>>> 7ed1067f
         @CanIgnoreReturnValue
         @NonNull
         public Builder addMigratedType(@NonNull String migratedType) {
