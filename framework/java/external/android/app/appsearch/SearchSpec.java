/*
 * Copyright 2020 The Android Open Source Project
 *
 * Licensed under the Apache License, Version 2.0 (the "License");
 * you may not use this file except in compliance with the License.
 * You may obtain a copy of the License at
 *
 *      http://www.apache.org/licenses/LICENSE-2.0
 *
 * Unless required by applicable law or agreed to in writing, software
 * distributed under the License is distributed on an "AS IS" BASIS,
 * WITHOUT WARRANTIES OR CONDITIONS OF ANY KIND, either express or implied.
 * See the License for the specific language governing permissions and
 * limitations under the License.
 */

package android.app.appsearch;

import android.annotation.IntDef;
import android.annotation.IntRange;
import android.annotation.NonNull;
import android.annotation.Nullable;
import android.annotation.SuppressLint;
import android.app.appsearch.annotation.CanIgnoreReturnValue;
import android.app.appsearch.exceptions.AppSearchException;
import android.app.appsearch.util.BundleUtil;
import android.os.Bundle;
import android.util.ArrayMap;
import android.util.ArraySet;

import com.android.internal.util.Preconditions;

import java.lang.annotation.Retention;
import java.lang.annotation.RetentionPolicy;
import java.util.ArrayList;
import java.util.Arrays;
import java.util.Collection;
import java.util.Collections;
import java.util.List;
import java.util.Map;
import java.util.Objects;
import java.util.Set;

/**
 * This class represents the specification logic for AppSearch. It can be used to set the type of
 * search, like prefix or exact only or apply filters to search for a specific schema type only etc.
 */
public final class SearchSpec {
    /**
     * Schema type to be used in {@link SearchSpec.Builder#addProjection} to apply property paths to
     * all results, excepting any types that have had their own, specific property paths set.
     */
    public static final String PROJECTION_SCHEMA_TYPE_WILDCARD = "*";

    static final String TERM_MATCH_TYPE_FIELD = "termMatchType";
    static final String SCHEMA_FIELD = "schema";
    static final String NAMESPACE_FIELD = "namespace";
    static final String PACKAGE_NAME_FIELD = "packageName";
    static final String NUM_PER_PAGE_FIELD = "numPerPage";
    static final String RANKING_STRATEGY_FIELD = "rankingStrategy";
    static final String ORDER_FIELD = "order";
    static final String SNIPPET_COUNT_FIELD = "snippetCount";
    static final String SNIPPET_COUNT_PER_PROPERTY_FIELD = "snippetCountPerProperty";
    static final String MAX_SNIPPET_FIELD = "maxSnippet";
    static final String PROJECTION_TYPE_PROPERTY_PATHS_FIELD = "projectionTypeFieldMasks";
    static final String RESULT_GROUPING_TYPE_FLAGS = "resultGroupingTypeFlags";
    static final String RESULT_GROUPING_LIMIT = "resultGroupingLimit";
    static final String TYPE_PROPERTY_WEIGHTS_FIELD = "typePropertyWeightsField";
    static final String JOIN_SPEC = "joinSpec";
    static final String ADVANCED_RANKING_EXPRESSION = "advancedRankingExpression";
    static final String ENABLED_FEATURES_FIELD = "enabledFeatures";

    /** @hide */
    public static final int DEFAULT_NUM_PER_PAGE = 10;

    // TODO(b/170371356): In framework, we may want these limits to be flag controlled.
    //  If that happens, the @IntRange() directives in this class may have to change.
    private static final int MAX_NUM_PER_PAGE = 10_000;
    private static final int MAX_SNIPPET_COUNT = 10_000;
    private static final int MAX_SNIPPET_PER_PROPERTY_COUNT = 10_000;
    private static final int MAX_SNIPPET_SIZE_LIMIT = 10_000;

    /**
     * Term Match Type for the query.
     *
     * @hide
     */
    // NOTE: The integer values of these constants must match the proto enum constants in
    // {@link com.google.android.icing.proto.SearchSpecProto.termMatchType}
    @IntDef(value = {TERM_MATCH_EXACT_ONLY, TERM_MATCH_PREFIX})
    @Retention(RetentionPolicy.SOURCE)
    public @interface TermMatch {}

    /**
     * Query terms will only match exact tokens in the index.
     *
     * <p>For example, a query term "foo" will only match indexed token "foo", and not "foot" or
     * "football".
     */
    public static final int TERM_MATCH_EXACT_ONLY = 1;
    /**
     * Query terms will match indexed tokens when the query term is a prefix of the token.
     *
     * <p>For example, a query term "foo" will match indexed tokens like "foo", "foot", and
     * "football".
     */
    public static final int TERM_MATCH_PREFIX = 2;

    /**
     * Ranking Strategy for query result.
     *
     * @hide
     */
    // NOTE: The integer values of these constants must match the proto enum constants in
    // {@link ScoringSpecProto.RankingStrategy.Code}
    @IntDef(
            value = {
                RANKING_STRATEGY_NONE,
                RANKING_STRATEGY_DOCUMENT_SCORE,
                RANKING_STRATEGY_CREATION_TIMESTAMP,
                RANKING_STRATEGY_RELEVANCE_SCORE,
                RANKING_STRATEGY_USAGE_COUNT,
                RANKING_STRATEGY_USAGE_LAST_USED_TIMESTAMP,
                RANKING_STRATEGY_SYSTEM_USAGE_COUNT,
                RANKING_STRATEGY_SYSTEM_USAGE_LAST_USED_TIMESTAMP,
                RANKING_STRATEGY_JOIN_AGGREGATE_SCORE,
                RANKING_STRATEGY_ADVANCED_RANKING_EXPRESSION,
            })
    @Retention(RetentionPolicy.SOURCE)
    public @interface RankingStrategy {}

    /** No Ranking, results are returned in arbitrary order. */
    public static final int RANKING_STRATEGY_NONE = 0;
    /** Ranked by app-provided document scores. */
    public static final int RANKING_STRATEGY_DOCUMENT_SCORE = 1;
    /** Ranked by document creation timestamps. */
    public static final int RANKING_STRATEGY_CREATION_TIMESTAMP = 2;
    /** Ranked by document relevance score. */
    public static final int RANKING_STRATEGY_RELEVANCE_SCORE = 3;
    /** Ranked by number of usages, as reported by the app. */
    public static final int RANKING_STRATEGY_USAGE_COUNT = 4;
    /** Ranked by timestamp of last usage, as reported by the app. */
    public static final int RANKING_STRATEGY_USAGE_LAST_USED_TIMESTAMP = 5;
    /** Ranked by number of usages from a system UI surface. */
    public static final int RANKING_STRATEGY_SYSTEM_USAGE_COUNT = 6;
    /** Ranked by timestamp of last usage from a system UI surface. */
    public static final int RANKING_STRATEGY_SYSTEM_USAGE_LAST_USED_TIMESTAMP = 7;
    /**
     * Ranked by the aggregated ranking signal of the joined documents.
     *
     * <p>Which aggregation strategy is used to determine a ranking signal is specified in the
     * {@link JoinSpec} set by {@link Builder#setJoinSpec}. This ranking strategy may not be used if
     * no {@link JoinSpec} is provided.
     *
     * @see Builder#build
     */
    public static final int RANKING_STRATEGY_JOIN_AGGREGATE_SCORE = 8;
    /** Ranked by the advanced ranking expression provided. */
    public static final int RANKING_STRATEGY_ADVANCED_RANKING_EXPRESSION = 9;

    /**
     * Order for query result.
     *
     * @hide
     */
    // NOTE: The integer values of these constants must match the proto enum constants in
    // {@link ScoringSpecProto.Order.Code}
    @IntDef(value = {ORDER_DESCENDING, ORDER_ASCENDING})
    @Retention(RetentionPolicy.SOURCE)
    public @interface Order {}

    /** Search results will be returned in a descending order. */
    public static final int ORDER_DESCENDING = 0;
    /** Search results will be returned in an ascending order. */
    public static final int ORDER_ASCENDING = 1;

    /**
     * Grouping type for result limits.
     *
     * @hide
     */
    @IntDef(
            flag = true,
            value = {
                GROUPING_TYPE_PER_PACKAGE,
                GROUPING_TYPE_PER_NAMESPACE,
                GROUPING_TYPE_PER_SCHEMA
            })
    @Retention(RetentionPolicy.SOURCE)
    public @interface GroupingType {}
    /**
     * Results should be grouped together by package for the purpose of enforcing a limit on the
     * number of results returned per package.
     */
    public static final int GROUPING_TYPE_PER_PACKAGE = 1 << 0;
    /**
     * Results should be grouped together by namespace for the purpose of enforcing a limit on the
     * number of results returned per namespace.
     */
    public static final int GROUPING_TYPE_PER_NAMESPACE = 1 << 1;
    /**
     * Results should be grouped together by schema type for the purpose of enforcing a limit on the
     * number of results returned per schema type.
     *
     * @hide
     */
    public static final int GROUPING_TYPE_PER_SCHEMA = 1 << 2;

    private final Bundle mBundle;

    /** @hide */
    public SearchSpec(@NonNull Bundle bundle) {
        Objects.requireNonNull(bundle);
        mBundle = bundle;
    }

    /**
     * Returns the {@link Bundle} populated by this builder.
     *
     * @hide
     */
    @NonNull
    public Bundle getBundle() {
        return mBundle;
    }

    /** Returns how the query terms should match terms in the index. */
    @TermMatch
    public int getTermMatch() {
        return mBundle.getInt(TERM_MATCH_TYPE_FIELD, -1);
    }

    /**
     * Returns the list of schema types to search for.
     *
     * <p>If empty, the query will search over all schema types.
     */
    @NonNull
    public List<String> getFilterSchemas() {
        List<String> schemas = mBundle.getStringArrayList(SCHEMA_FIELD);
        if (schemas == null) {
            return Collections.emptyList();
        }
        return Collections.unmodifiableList(schemas);
    }

    /**
     * Returns the list of namespaces to search over.
     *
     * <p>If empty, the query will search over all namespaces.
     */
    @NonNull
    public List<String> getFilterNamespaces() {
        List<String> namespaces = mBundle.getStringArrayList(NAMESPACE_FIELD);
        if (namespaces == null) {
            return Collections.emptyList();
        }
        return Collections.unmodifiableList(namespaces);
    }

    /**
     * Returns the list of package name filters to search over.
     *
     * <p>If empty, the query will search over all packages that the caller has access to. If
     * package names are specified which caller doesn't have access to, then those package names
     * will be ignored.
     */
    @NonNull
    public List<String> getFilterPackageNames() {
        List<String> packageNames = mBundle.getStringArrayList(PACKAGE_NAME_FIELD);
        if (packageNames == null) {
            return Collections.emptyList();
        }
        return Collections.unmodifiableList(packageNames);
    }

    /** Returns the number of results per page in the result set. */
    public int getResultCountPerPage() {
        return mBundle.getInt(NUM_PER_PAGE_FIELD, DEFAULT_NUM_PER_PAGE);
    }

    /** Returns the ranking strategy. */
    @RankingStrategy
    public int getRankingStrategy() {
        return mBundle.getInt(RANKING_STRATEGY_FIELD);
    }

    /** Returns the order of returned search results (descending or ascending). */
    @Order
    public int getOrder() {
        return mBundle.getInt(ORDER_FIELD);
    }

    /** Returns how many documents to generate snippets for. */
    public int getSnippetCount() {
        return mBundle.getInt(SNIPPET_COUNT_FIELD);
    }

    /**
     * Returns how many matches for each property of a matching document to generate snippets for.
     */
    public int getSnippetCountPerProperty() {
        return mBundle.getInt(SNIPPET_COUNT_PER_PROPERTY_FIELD);
    }

    /** Returns the maximum size of a snippet in characters. */
    public int getMaxSnippetSize() {
        return mBundle.getInt(MAX_SNIPPET_FIELD);
    }

    /**
     * Returns a map from schema type to property paths to be used for projection.
     *
     * <p>If the map is empty, then all properties will be retrieved for all results.
     *
     * <p>Calling this function repeatedly is inefficient. Prefer to retain the Map returned by this
     * function, rather than calling it multiple times.
     *
     * @return A mapping of schema types to lists of projection strings.
     */
    @NonNull
    public Map<String, List<String>> getProjections() {
        Bundle typePropertyPathsBundle =
                Objects.requireNonNull(mBundle.getBundle(PROJECTION_TYPE_PROPERTY_PATHS_FIELD));
        Set<String> schemas = typePropertyPathsBundle.keySet();
        Map<String, List<String>> typePropertyPathsMap = new ArrayMap<>(schemas.size());
        for (String schema : schemas) {
            typePropertyPathsMap.put(
                    schema,
                    Objects.requireNonNull(typePropertyPathsBundle.getStringArrayList(schema)));
        }
        return typePropertyPathsMap;
    }

    /**
     * Returns a map from schema type to property paths to be used for projection.
     *
     * <p>If the map is empty, then all properties will be retrieved for all results.
     *
     * <p>Calling this function repeatedly is inefficient. Prefer to retain the Map returned by this
     * function, rather than calling it multiple times.
     *
     * @return A mapping of schema types to lists of projection {@link PropertyPath} objects.
     */
    @NonNull
    public Map<String, List<PropertyPath>> getProjectionPaths() {
        Bundle typePropertyPathsBundle = mBundle.getBundle(PROJECTION_TYPE_PROPERTY_PATHS_FIELD);
        Set<String> schemas = typePropertyPathsBundle.keySet();
        Map<String, List<PropertyPath>> typePropertyPathsMap = new ArrayMap<>(schemas.size());
        for (String schema : schemas) {
            ArrayList<String> propertyPathList = typePropertyPathsBundle.getStringArrayList(schema);
            List<PropertyPath> copy = new ArrayList<>(propertyPathList.size());
            for (String p : propertyPathList) {
                copy.add(new PropertyPath(p));
            }
            typePropertyPathsMap.put(schema, copy);
        }
        return typePropertyPathsMap;
    }

    /**
     * Returns properties weights to be used for scoring.
     *
     * <p>Calling this function repeatedly is inefficient. Prefer to retain the {@link Map} returned
     * by this function, rather than calling it multiple times.
     *
     * @return a {@link Map} of schema type to an inner-map of property paths of the schema type to
     *     the weight to set for that property.
     */
    @NonNull
    public Map<String, Map<String, Double>> getPropertyWeights() {
        Bundle typePropertyWeightsBundle = mBundle.getBundle(TYPE_PROPERTY_WEIGHTS_FIELD);
        Set<String> schemaTypes = typePropertyWeightsBundle.keySet();
        Map<String, Map<String, Double>> typePropertyWeightsMap =
                new ArrayMap<>(schemaTypes.size());
        for (String schemaType : schemaTypes) {
            Bundle propertyPathBundle = typePropertyWeightsBundle.getBundle(schemaType);
            Set<String> propertyPaths = propertyPathBundle.keySet();
            Map<String, Double> propertyPathWeights = new ArrayMap<>(propertyPaths.size());
            for (String propertyPath : propertyPaths) {
                propertyPathWeights.put(propertyPath, propertyPathBundle.getDouble(propertyPath));
            }
            typePropertyWeightsMap.put(schemaType, propertyPathWeights);
        }
        return typePropertyWeightsMap;
    }

    /**
     * Returns properties weights to be used for scoring.
     *
     * <p>Calling this function repeatedly is inefficient. Prefer to retain the {@link Map} returned
     * by this function, rather than calling it multiple times.
     *
     * @return a {@link Map} of schema type to an inner-map of property paths of the schema type to
     *     the weight to set for that property.
     */
    @NonNull
    public Map<String, Map<PropertyPath, Double>> getPropertyWeightPaths() {
        Bundle typePropertyWeightsBundle = mBundle.getBundle(TYPE_PROPERTY_WEIGHTS_FIELD);
        Set<String> schemaTypes = typePropertyWeightsBundle.keySet();
        Map<String, Map<PropertyPath, Double>> typePropertyWeightsMap =
                new ArrayMap<>(schemaTypes.size());
        for (String schemaType : schemaTypes) {
            Bundle propertyPathBundle = typePropertyWeightsBundle.getBundle(schemaType);
            Set<String> propertyPaths = propertyPathBundle.keySet();
            Map<PropertyPath, Double> propertyPathWeights = new ArrayMap<>(propertyPaths.size());
            for (String propertyPath : propertyPaths) {
                propertyPathWeights.put(
                        new PropertyPath(propertyPath), propertyPathBundle.getDouble(propertyPath));
            }
            typePropertyWeightsMap.put(schemaType, propertyPathWeights);
        }
        return typePropertyWeightsMap;
    }

    /**
     * Get the type of grouping limit to apply, or 0 if {@link Builder#setResultGrouping} was not
     * called.
     */
    @GroupingType
    public int getResultGroupingTypeFlags() {
        return mBundle.getInt(RESULT_GROUPING_TYPE_FLAGS);
    }

    /**
     * Get the maximum number of results to return for each group.
     *
     * @return the maximum number of results to return for each group or Integer.MAX_VALUE if {@link
     *     Builder#setResultGrouping(int, int)} was not called.
     */
    public int getResultGroupingLimit() {
        return mBundle.getInt(RESULT_GROUPING_LIMIT, Integer.MAX_VALUE);
    }

    /** Returns specification on which documents need to be joined. */
    @Nullable
    public JoinSpec getJoinSpec() {
        Bundle joinSpec = mBundle.getBundle(JOIN_SPEC);
        if (joinSpec == null) {
            return null;
        }
        return new JoinSpec(joinSpec);
    }

    /**
     * Get the advanced ranking expression, or "" if {@link Builder#setRankingStrategy(String)} was
     * not called.
     */
    @NonNull
    public String getAdvancedRankingExpression() {
        return mBundle.getString(ADVANCED_RANKING_EXPRESSION, "");
    }

    /** Returns whether the {@link Features#NUMERIC_SEARCH} feature is enabled. */
    public boolean isNumericSearchEnabled() {
        return getEnabledFeatures().contains(FeatureConstants.NUMERIC_SEARCH);
    }

    /** Returns whether the {@link Features#VERBATIM_SEARCH} feature is enabled. */
    public boolean isVerbatimSearchEnabled() {
        return getEnabledFeatures().contains(FeatureConstants.VERBATIM_SEARCH);
    }

    /** Returns whether the {@link Features#LIST_FILTER_QUERY_LANGUAGE} feature is enabled. */
    public boolean isListFilterQueryLanguageEnabled() {
        return getEnabledFeatures().contains(FeatureConstants.LIST_FILTER_QUERY_LANGUAGE);
    }

    /**
     * Get the list of enabled features that the caller is intending to use in this search call.
     *
     * @return the set of {@link Features} enabled in this {@link SearchSpec} Entry.
     * @hide
     */
    @NonNull
    public List<String> getEnabledFeatures() {
        return mBundle.getStringArrayList(ENABLED_FEATURES_FIELD);
    }

    /** Builder for {@link SearchSpec objects}. */
    public static final class Builder {
        private ArrayList<String> mSchemas = new ArrayList<>();
        private ArrayList<String> mNamespaces = new ArrayList<>();
        private ArrayList<String> mPackageNames = new ArrayList<>();
        private ArraySet<String> mEnabledFeatures = new ArraySet<>();
        private Bundle mProjectionTypePropertyMasks = new Bundle();
        private Bundle mTypePropertyWeights = new Bundle();

        private int mResultCountPerPage = DEFAULT_NUM_PER_PAGE;
        @TermMatch private int mTermMatchType = TERM_MATCH_PREFIX;
        private int mSnippetCount = 0;
        private int mSnippetCountPerProperty = MAX_SNIPPET_PER_PROPERTY_COUNT;
        private int mMaxSnippetSize = 0;
        @RankingStrategy private int mRankingStrategy = RANKING_STRATEGY_NONE;
        @Order private int mOrder = ORDER_DESCENDING;
        @GroupingType private int mGroupingTypeFlags = 0;
        private int mGroupingLimit = 0;
        private JoinSpec mJoinSpec;
        private String mAdvancedRankingExpression = "";
        private boolean mBuilt = false;

        /**
         * Sets how the query terms should match {@code TermMatchCode} in the index.
         *
         * <p>If this method is not called, the default term match type is {@link
         * SearchSpec#TERM_MATCH_PREFIX}.
         */
        @CanIgnoreReturnValue
        @NonNull
        public Builder setTermMatch(@TermMatch int termMatchType) {
            Preconditions.checkArgumentInRange(
                    termMatchType, TERM_MATCH_EXACT_ONLY, TERM_MATCH_PREFIX, "Term match type");
            resetIfBuilt();
            mTermMatchType = termMatchType;
            return this;
        }

        /**
         * Adds a Schema type filter to {@link SearchSpec} Entry. Only search for documents that
         * have the specified schema types.
         *
         * <p>If unset, the query will search over all schema types.
         */
        @CanIgnoreReturnValue
        @NonNull
        public Builder addFilterSchemas(@NonNull String... schemas) {
            Objects.requireNonNull(schemas);
            resetIfBuilt();
            return addFilterSchemas(Arrays.asList(schemas));
        }

        /**
         * Adds a Schema type filter to {@link SearchSpec} Entry. Only search for documents that
         * have the specified schema types.
         *
         * <p>If unset, the query will search over all schema types.
         */
        @CanIgnoreReturnValue
        @NonNull
        public Builder addFilterSchemas(@NonNull Collection<String> schemas) {
            Objects.requireNonNull(schemas);
            resetIfBuilt();
            mSchemas.addAll(schemas);
            return this;
        }

        /**
         * Adds a namespace filter to {@link SearchSpec} Entry. Only search for documents that have
         * the specified namespaces.
         *
         * <p>If unset, the query will search over all namespaces.
         */
        @CanIgnoreReturnValue
        @NonNull
        public Builder addFilterNamespaces(@NonNull String... namespaces) {
            Objects.requireNonNull(namespaces);
            resetIfBuilt();
            return addFilterNamespaces(Arrays.asList(namespaces));
        }

        /**
         * Adds a namespace filter to {@link SearchSpec} Entry. Only search for documents that have
         * the specified namespaces.
         *
         * <p>If unset, the query will search over all namespaces.
         */
        @CanIgnoreReturnValue
        @NonNull
        public Builder addFilterNamespaces(@NonNull Collection<String> namespaces) {
            Objects.requireNonNull(namespaces);
            resetIfBuilt();
            mNamespaces.addAll(namespaces);
            return this;
        }

        /**
         * Adds a package name filter to {@link SearchSpec} Entry. Only search for documents that
         * were indexed from the specified packages.
         *
         * <p>If unset, the query will search over all packages that the caller has access to. If
         * package names are specified which caller doesn't have access to, then those package names
         * will be ignored.
         */
        @CanIgnoreReturnValue
        @NonNull
        public Builder addFilterPackageNames(@NonNull String... packageNames) {
            Objects.requireNonNull(packageNames);
            resetIfBuilt();
            return addFilterPackageNames(Arrays.asList(packageNames));
        }

        /**
         * Adds a package name filter to {@link SearchSpec} Entry. Only search for documents that
         * were indexed from the specified packages.
         *
         * <p>If unset, the query will search over all packages that the caller has access to. If
         * package names are specified which caller doesn't have access to, then those package names
         * will be ignored.
         */
        @CanIgnoreReturnValue
        @NonNull
        public Builder addFilterPackageNames(@NonNull Collection<String> packageNames) {
            Objects.requireNonNull(packageNames);
            resetIfBuilt();
            mPackageNames.addAll(packageNames);
            return this;
        }

        /**
         * Sets the number of results per page in the returned object.
         *
         * <p>The default number of results per page is 10.
         */
        @CanIgnoreReturnValue
        @NonNull
        public SearchSpec.Builder setResultCountPerPage(
                @IntRange(from = 0, to = MAX_NUM_PER_PAGE) int resultCountPerPage) {
            Preconditions.checkArgumentInRange(
                    resultCountPerPage, 0, MAX_NUM_PER_PAGE, "resultCountPerPage");
            resetIfBuilt();
            mResultCountPerPage = resultCountPerPage;
            return this;
        }

        /** Sets ranking strategy for AppSearch results. */
        @CanIgnoreReturnValue
        @NonNull
        public Builder setRankingStrategy(@RankingStrategy int rankingStrategy) {
            Preconditions.checkArgumentInRange(
                    rankingStrategy,
                    RANKING_STRATEGY_NONE,
                    RANKING_STRATEGY_JOIN_AGGREGATE_SCORE,
                    "Result ranking strategy");
            resetIfBuilt();
            mRankingStrategy = rankingStrategy;
            mAdvancedRankingExpression = "";
            return this;
        }

        /**
         * Enables advanced ranking to score based on {@code advancedRankingExpression}.
         *
         * <p>This method will set RankingStrategy to {@link
         * #RANKING_STRATEGY_ADVANCED_RANKING_EXPRESSION}.
         *
         * <p>The ranking expression is a mathematical expression that will be evaluated to a
         * floating-point number of double type representing the score of each document.
         *
         * <p>Numeric literals, arithmetic operators, mathematical functions, and document-based
         * functions are supported to build expressions.
         *
         * <p>The following are supported arithmetic operators:
         *
         * <ul>
         *   <li>Addition(+)
         *   <li>Subtraction(-)
         *   <li>Multiplication(*)
         *   <li>Floating Point Division(/)
         * </ul>
         *
         * <p>Operator precedences are compliant with the Java Language, and parentheses are
         * supported. For example, "2.2 + (3 - 4) / 2" evaluates to 1.7.
         *
         * <p>The following are supported basic mathematical functions:
         *
         * <ul>
         *   <li>log(x) - the natural log of x
         *   <li>log(x, y) - the log of y with base x
         *   <li>pow(x, y) - x to the power of y
         *   <li>sqrt(x)
         *   <li>abs(x)
         *   <li>sin(x), cos(x), tan(x)
         *   <li>Example: "max(abs(-100), 10) + pow(2, 10)" will be evaluated to 1124
         * </ul>
         *
         * <p>The following variadic mathematical functions are supported, with n > 0. They also
         * accept list value parameters. For example, if V is a value of list type, we can call
         * sum(V) to get the sum of all the values in V. List literals are not supported, so a value
         * of list type can only be constructed as a return value of some particular document-based
         * functions.
         *
         * <ul>
         *   <li>max(v1, v2, ..., vn) or max(V)
         *   <li>min(v1, v2, ..., vn) or min(V)
         *   <li>len(v1, v2, ..., vn) or len(V)
         *   <li>sum(v1, v2, ..., vn) or sum(V)
         *   <li>avg(v1, v2, ..., vn) or avg(V)
         * </ul>
         *
         * <p>Document-based functions must be called via "this", which represents the current
         * document being scored. The following are supported document-based functions:
         *
         * <ul>
         *   <li>this.documentScore()
         *       <p>Get the app-provided document score of the current document. This is the same
         *       score that is returned for {@link #RANKING_STRATEGY_DOCUMENT_SCORE}.
         *   <li>this.creationTimestamp()
         *       <p>Get the creation timestamp of the current document. This is the same score that
         *       is returned for {@link #RANKING_STRATEGY_CREATION_TIMESTAMP}.
         *   <li>this.relevanceScore()
         *       <p>Get the BM25F relevance score of the current document in relation to the query
         *       string. This is the same score that is returned for {@link
         *       #RANKING_STRATEGY_RELEVANCE_SCORE}.
         *   <li>this.usageCount(type) and this.usageLastUsedTimestamp(type)
         *       <p>Get the number of usages or the timestamp of last usage by type for the current
         *       document, where type must be evaluated to an integer from 1 to 2. Type 1 refers to
         *       usages reported by {@link AppSearchSession#reportUsage}, and type 2 refers to
         *       usages reported by {@link GlobalSearchSession#reportSystemUsage}.
         *   <li>this.childrenRankingSignals()
         *       <p>Returns a list of children ranking signals calculated by scoring the joined
         *       documents using the ranking strategy specified in the nested {@link SearchSpec}.
         *       Currently, a document can only be a child of another document in the context of
         *       joins. If this function is called without the Join API enabled, a type error will
         *       be raised.
         *   <li>this.propertyWeights()
         *       <p>Returns a list of the normalized weights of the matched properties for the
         *       current document being scored. Property weights come from what's specified in
         *       {@link SearchSpec}. After normalizing, each provided weight will be divided by the
         *       maximum weight, so that each of them will be <= 1.
         * </ul>
         *
         * <p>Some errors may occur when using advanced ranking.
         *
         * <p>Syntax Error: the expression violates the syntax of the advanced ranking language.
         * Below are some examples.
         *
         * <ul>
         *   <li>"1 + " - missing operand
         *   <li>"2 * (1 + 2))" - unbalanced parenthesis
         *   <li>"2 ^ 3" - unknown operator
         * </ul>
         *
         * <p>Type Error: the expression fails a static type check. Below are some examples.
         *
         * <ul>
         *   <li>"sin(2, 3)" - wrong number of arguments for the sin function
         *   <li>"this.childrenRankingSignals() + 1" - cannot add a list with a number
         *   <li>"this.propertyWeights()" - the final type of the overall expression cannot be a
         *       list, which can be fixed by "max(this.propertyWeights())"
         *   <li>"abs(this.propertyWeights())" - the abs function does not support list type
         *       arguments
         *   <li>"print(2)" - unknown function
         * </ul>
         *
         * <p>Evaluation Error: an error occurred while evaluating the value of the expression.
         * Below are some examples.
         *
         * <ul>
         *   <li>"1 / 0", "log(0)", "1 + sqrt(-1)" - getting a non-finite value in the middle of
         *       evaluation
         *   <li>"this.usageCount(1 + 0.5)" - expect the argument to be an integer. Note that this
         *       is not a type error and "this.usageCount(1.5 + 1/2)" can succeed without any issues
         *   <li>"this.documentScore()" - in case of an IO error, this will be an evaluation error
         * </ul>
         *
         * <p>Syntax errors and type errors will fail the entire search and will cause {@link
         * SearchResults#getNextPage} to throw an {@link AppSearchException} with the result code of
         * {@link AppSearchResult#RESULT_INVALID_ARGUMENT}.
         *
         * <p>Evaluation errors will result in the offending documents receiving the default score.
         * For {@link #ORDER_DESCENDING}, the default score will be 0, for {@link #ORDER_ASCENDING}
         * the default score will be infinity.
         *
         * @param advancedRankingExpression a non-empty string representing the ranking expression.
         */
        @CanIgnoreReturnValue
        @NonNull
        public Builder setRankingStrategy(@NonNull String advancedRankingExpression) {
            Preconditions.checkStringNotEmpty(advancedRankingExpression);
            resetIfBuilt();
            mRankingStrategy = RANKING_STRATEGY_ADVANCED_RANKING_EXPRESSION;
            mAdvancedRankingExpression = advancedRankingExpression;
            return this;
        }

        /**
         * Sets the order of returned search results, the default is {@link #ORDER_DESCENDING},
         * meaning that results with higher scores come first.
         *
         * <p>This order field will be ignored if RankingStrategy = {@code RANKING_STRATEGY_NONE}.
         */
        @CanIgnoreReturnValue
        @NonNull
        public Builder setOrder(@Order int order) {
            Preconditions.checkArgumentInRange(
                    order, ORDER_DESCENDING, ORDER_ASCENDING, "Result ranking order");
            resetIfBuilt();
            mOrder = order;
            return this;
        }

        /**
         * Sets the {@code snippetCount} such that the first {@code snippetCount} documents based on
         * the ranking strategy will have snippet information provided.
         *
         * <p>The list returned from {@link SearchResult#getMatchInfos} will contain at most this
         * many entries.
         *
         * <p>If set to 0 (default), snippeting is disabled and the list returned from {@link
         * SearchResult#getMatchInfos} will be empty.
         */
        @CanIgnoreReturnValue
        @NonNull
        public SearchSpec.Builder setSnippetCount(
                @IntRange(from = 0, to = MAX_SNIPPET_COUNT) int snippetCount) {
            Preconditions.checkArgumentInRange(snippetCount, 0, MAX_SNIPPET_COUNT, "snippetCount");
            resetIfBuilt();
            mSnippetCount = snippetCount;
            return this;
        }

        /**
         * Sets {@code snippetCountPerProperty}. Only the first {@code snippetCountPerProperty}
         * snippets for each property of each {@link GenericDocument} will contain snippet
         * information.
         *
         * <p>If set to 0, snippeting is disabled and the list returned from {@link
         * SearchResult#getMatchInfos} will be empty.
         *
         * <p>The default behavior is to snippet all matches a property contains, up to the maximum
         * value of 10,000.
         */
        @CanIgnoreReturnValue
        @NonNull
        public SearchSpec.Builder setSnippetCountPerProperty(
                @IntRange(from = 0, to = MAX_SNIPPET_PER_PROPERTY_COUNT)
                        int snippetCountPerProperty) {
            Preconditions.checkArgumentInRange(
                    snippetCountPerProperty,
                    0,
                    MAX_SNIPPET_PER_PROPERTY_COUNT,
                    "snippetCountPerProperty");
            resetIfBuilt();
            mSnippetCountPerProperty = snippetCountPerProperty;
            return this;
        }

        /**
         * Sets {@code maxSnippetSize}, the maximum snippet size. Snippet windows start at {@code
         * maxSnippetSize/2} bytes before the middle of the matching token and end at {@code
         * maxSnippetSize/2} bytes after the middle of the matching token. It respects token
         * boundaries, therefore the returned window may be smaller than requested.
         *
         * <p>Setting {@code maxSnippetSize} to 0 will disable windowing and an empty String will be
         * returned. If matches enabled is also set to false, then snippeting is disabled.
         *
         * <p>For example, {@code maxSnippetSize} = 16. "foo bar baz bat rat" with a query of "baz"
         * will return a window of "bar baz bat" which is only 11 bytes long.
         */
        @CanIgnoreReturnValue
        @NonNull
        public SearchSpec.Builder setMaxSnippetSize(
                @IntRange(from = 0, to = MAX_SNIPPET_SIZE_LIMIT) int maxSnippetSize) {
            Preconditions.checkArgumentInRange(
                    maxSnippetSize, 0, MAX_SNIPPET_SIZE_LIMIT, "maxSnippetSize");
            resetIfBuilt();
            mMaxSnippetSize = maxSnippetSize;
            return this;
        }

        /**
         * Adds property paths for the specified type to be used for projection. If property paths
         * are added for a type, then only the properties referred to will be retrieved for results
         * of that type. If a property path that is specified isn't present in a result, it will be
         * ignored for that result. Property paths cannot be null.
         *
         * @see #addProjectionPaths
         * @param schema a string corresponding to the schema to add projections to.
         * @param propertyPaths the projections to add.
         */
        @CanIgnoreReturnValue
        @NonNull
        public SearchSpec.Builder addProjection(
                @NonNull String schema, @NonNull Collection<String> propertyPaths) {
            Objects.requireNonNull(schema);
            Objects.requireNonNull(propertyPaths);
            resetIfBuilt();
            ArrayList<String> propertyPathsArrayList = new ArrayList<>(propertyPaths.size());
            for (String propertyPath : propertyPaths) {
                Objects.requireNonNull(propertyPath);
                propertyPathsArrayList.add(propertyPath);
            }
            mProjectionTypePropertyMasks.putStringArrayList(schema, propertyPathsArrayList);
            return this;
        }

        /**
         * Adds property paths for the specified type to be used for projection. If property paths
         * are added for a type, then only the properties referred to will be retrieved for results
         * of that type. If a property path that is specified isn't present in a result, it will be
         * ignored for that result. Property paths cannot be null.
         *
         * <p>If no property paths are added for a particular type, then all properties of results
         * of that type will be retrieved.
         *
         * <p>If property path is added for the {@link SearchSpec#PROJECTION_SCHEMA_TYPE_WILDCARD},
         * then those property paths will apply to all results, excepting any types that have their
         * own, specific property paths set.
         *
         * <p>Suppose the following document is in the index.
         *
         * <pre>{@code
         * Email: Document {
         *   sender: Document {
         *     name: "Mr. Person"
         *     email: "mrperson123@google.com"
         *   }
         *   recipients: [
         *     Document {
         *       name: "John Doe"
         *       email: "johndoe123@google.com"
         *     }
         *     Document {
         *       name: "Jane Doe"
         *       email: "janedoe123@google.com"
         *     }
         *   ]
         *   subject: "IMPORTANT"
         *   body: "Limited time offer!"
         * }
         * }</pre>
         *
         * <p>Then, suppose that a query for "important" is issued with the following projection
         * type property paths:
         *
         * <pre>{@code
         * {schema: "Email", ["subject", "sender.name", "recipients.name"]}
         * }</pre>
         *
         * <p>The above document will be returned as:
         *
         * <pre>{@code
         * Email: Document {
         *   sender: Document {
         *     name: "Mr. Body"
         *   }
         *   recipients: [
         *     Document {
         *       name: "John Doe"
         *     }
         *     Document {
         *       name: "Jane Doe"
         *     }
         *   ]
         *   subject: "IMPORTANT"
         * }
         * }</pre>
         *
         * @param schema a string corresponding to the schema to add projections to.
         * @param propertyPaths the projections to add.
         */
        @CanIgnoreReturnValue
        @NonNull
        public SearchSpec.Builder addProjectionPaths(
                @NonNull String schema, @NonNull Collection<PropertyPath> propertyPaths) {
            Objects.requireNonNull(schema);
            Objects.requireNonNull(propertyPaths);
            ArrayList<String> propertyPathsArrayList = new ArrayList<>(propertyPaths.size());
            for (PropertyPath propertyPath : propertyPaths) {
                propertyPathsArrayList.add(propertyPath.toString());
            }
            return addProjection(schema, propertyPathsArrayList);
        }

        /**
         * Sets the maximum number of results to return for each group, where groups are defined by
         * grouping type.
         *
         * <p>Calling this method will override any previous calls. So calling {@code
         * setResultGrouping(GROUPING_TYPE_PER_PACKAGE, 7)} and then calling {@code
         * setResultGrouping(GROUPING_TYPE_PER_PACKAGE, 2)} will result in only the latter, a limit
         * of two results per package, being applied. Or calling {@code setResultGrouping
         * (GROUPING_TYPE_PER_PACKAGE, 1)} and then calling {@code setResultGrouping
         * (GROUPING_TYPE_PER_PACKAGE | GROUPING_PER_NAMESPACE, 5)} will result in five results per
         * package per namespace.
         *
         * @param groupingTypeFlags One or more combination of grouping types.
         * @param limit Number of results to return per {@code groupingTypeFlags}.
         * @throws IllegalArgumentException if groupingTypeFlags is zero.
         */
        // Individual parameters available from getResultGroupingTypeFlags and
        // getResultGroupingLimit
        @CanIgnoreReturnValue
        @SuppressLint("MissingGetterMatchingBuilder")
        @NonNull
        public Builder setResultGrouping(@GroupingType int groupingTypeFlags, int limit) {
            Preconditions.checkState(
                    groupingTypeFlags != 0, "Result grouping type cannot be zero.");
            resetIfBuilt();
            mGroupingTypeFlags = groupingTypeFlags;
            mGroupingLimit = limit;
            return this;
        }

        /**
         * Sets property weights by schema type and property path.
         *
         * <p>Property weights are used to promote and demote query term matches within a {@link
         * GenericDocument} property when applying scoring.
         *
         * <p>Property weights must be positive values (greater than 0). A property's weight is
         * multiplied with that property's scoring contribution. This means weights set between 0.0
         * and 1.0 demote scoring contributions by a term match within the property. Weights set
         * above 1.0 promote scoring contributions by a term match within the property.
         *
         * <p>Properties that exist in the {@link AppSearchSchema}, but do not have a weight
         * explicitly set will be given a default weight of 1.0.
         *
         * <p>Weights set for property paths that do not exist in the {@link AppSearchSchema} will
         * be discarded and not affect scoring.
         *
         * <p><b>NOTE:</b> Property weights only affect scoring for query-dependent scoring
         * strategies, such as {@link #RANKING_STRATEGY_RELEVANCE_SCORE}.
         *
         * @param schemaType the schema type to set property weights for.
         * @param propertyPathWeights a {@link Map} of property paths of the schema type to the
         *     weight to set for that property.
         * @throws IllegalArgumentException if a weight is equal to or less than 0.0.
         */
        @NonNull
        public SearchSpec.Builder setPropertyWeights(
                @NonNull String schemaType, @NonNull Map<String, Double> propertyPathWeights) {
            Objects.requireNonNull(schemaType);
            Objects.requireNonNull(propertyPathWeights);

            Bundle propertyPathBundle = new Bundle();
            for (Map.Entry<String, Double> propertyPathWeightEntry :
                    propertyPathWeights.entrySet()) {
                String propertyPath = Objects.requireNonNull(propertyPathWeightEntry.getKey());
                Double weight = Objects.requireNonNull(propertyPathWeightEntry.getValue());
                if (weight <= 0.0) {
                    throw new IllegalArgumentException(
                            "Cannot set non-positive property weight "
                                    + "value "
                                    + weight
                                    + " for property path: "
                                    + propertyPath);
                }
                propertyPathBundle.putDouble(propertyPath, weight);
            }
            mTypePropertyWeights.putBundle(schemaType, propertyPathBundle);
            return this;
        }

        /**
         * Specifies which documents to join with, and how to join.
         *
         * <p>If the ranking strategy is {@link #RANKING_STRATEGY_JOIN_AGGREGATE_SCORE}, and the
         * JoinSpec is null, {@link #build} will throw an {@link AppSearchException}.
         *
         * @param joinSpec a specification on how to perform the Join operation.
         */
        @NonNull
        public Builder setJoinSpec(@NonNull JoinSpec joinSpec) {
            resetIfBuilt();
            mJoinSpec = Objects.requireNonNull(joinSpec);
            return this;
        }

        /**
         * Sets property weights by schema type and property path.
         *
         * <p>Property weights are used to promote and demote query term matches within a {@link
         * GenericDocument} property when applying scoring.
         *
         * <p>Property weights must be positive values (greater than 0). A property's weight is
         * multiplied with that property's scoring contribution. This means weights set between 0.0
         * and 1.0 demote scoring contributions by a term match within the property. Weights set
         * above 1.0 promote scoring contributions by a term match within the property.
         *
         * <p>Properties that exist in the {@link AppSearchSchema}, but do not have a weight
         * explicitly set will be given a default weight of 1.0.
         *
         * <p>Weights set for property paths that do not exist in the {@link AppSearchSchema} will
         * be discarded and not affect scoring.
         *
         * <p><b>NOTE:</b> Property weights only affect scoring for query-dependent scoring
         * strategies, such as {@link #RANKING_STRATEGY_RELEVANCE_SCORE}.
         *
         * @param schemaType the schema type to set property weights for.
         * @param propertyPathWeights a {@link Map} of property paths of the schema type to the
         *     weight to set for that property.
         * @throws IllegalArgumentException if a weight is equal to or less than 0.0.
         */
        @NonNull
        public SearchSpec.Builder setPropertyWeightPaths(
                @NonNull String schemaType,
                @NonNull Map<PropertyPath, Double> propertyPathWeights) {
            Objects.requireNonNull(propertyPathWeights);

            Map<String, Double> propertyWeights = new ArrayMap<>(propertyPathWeights.size());
            for (Map.Entry<PropertyPath, Double> propertyPathWeightEntry :
                    propertyPathWeights.entrySet()) {
                PropertyPath propertyPath =
                        Objects.requireNonNull(propertyPathWeightEntry.getKey());
                propertyWeights.put(propertyPath.toString(), propertyPathWeightEntry.getValue());
            }
            return setPropertyWeights(schemaType, propertyWeights);
        }

        /**
         * Sets the {@link Features#NUMERIC_SEARCH} feature as enabled/disabled according to the
         * enabled parameter.
         *
         * @param enabled Enables the feature if true, otherwise disables it.
         *     <p>If disabled, disallows use of {@link
         *     AppSearchSchema.LongPropertyConfig#INDEXING_TYPE_RANGE} and all other numeric
         *     querying features.
         */
        @NonNull
        public Builder setNumericSearchEnabled(boolean enabled) {
            modifyEnabledFeature(FeatureConstants.NUMERIC_SEARCH, enabled);
            return this;
        }

        /**
         * Sets the {@link Features#VERBATIM_SEARCH} feature as enabled/disabled according to the
         * enabled parameter.
         *
         * @param enabled Enables the feature if true, otherwise disables it
         *     <p>If disabled, disallows use of {@link
         *     AppSearchSchema.StringPropertyConfig#TOKENIZER_TYPE_VERBATIM} and all other verbatim
         *     search features within the query language that allows clients to search using the
         *     verbatim string operator.
<<<<<<< HEAD
         *     <p>Ex. The verbatim string operator '"foo/bar" OR baz' will ensure that 'foo/bar' is
         *     treated as a single 'verbatim' token.
=======
         *     <p>For example, The verbatim string operator '"foo/bar" OR baz' will ensure that
         *     'foo/bar' is treated as a single 'verbatim' token.
>>>>>>> 7ed1067f
         */
        @NonNull
        public Builder setVerbatimSearchEnabled(boolean enabled) {
            modifyEnabledFeature(FeatureConstants.VERBATIM_SEARCH, enabled);
            return this;
        }

        /**
         * Sets the {@link Features#LIST_FILTER_QUERY_LANGUAGE} feature as enabled/disabled
         * according to the enabled parameter.
         *
         * @param enabled Enables the feature if true, otherwise disables it.
         *     <p>This feature covers the expansion of the query language to conform to the
         *     definition of the list filters language (https://aip.dev/160). This includes:
         *     <ul>
         *       <li>addition of explicit 'AND' and 'NOT' operators
         *       <li>property restricts are allowed with grouping (ex. "prop:(a OR b)")
         *       <li>addition of custom functions to control matching
         *     </ul>
         *     <p>The newly added custom functions covered by this feature are:
         *     <ul>
         *       <li>createList(String...)
         *       <li>termSearch(String, List<String>)
         *     </ul>
         *     <p>createList takes a variable number of strings and returns a list of strings. It is
         *     for use with termSearch.
         *     <p>termSearch takes a query string that will be parsed according to the supported
         *     query language and an optional list of strings that specify the properties to be
         *     restricted to. This exists as a convenience for multiple property restricts. So, for
         *     example, the query "(subject:foo OR body:foo) (subject:bar OR body:bar)" could be
         *     rewritten as "termSearch(\"foo bar\", createList(\"subject\", \"bar\"))"
         */
        @NonNull
        public Builder setListFilterQueryLanguageEnabled(boolean enabled) {
            modifyEnabledFeature(FeatureConstants.LIST_FILTER_QUERY_LANGUAGE, enabled);
            return this;
        }

        /**
         * Constructs a new {@link SearchSpec} from the contents of this builder.
         *
         * @throws IllegalArgumentException if property weights are provided with a ranking strategy
         *     that isn't RANKING_STRATEGY_RELEVANCE_SCORE.
         * @throws IllegalStateException if the ranking strategy is {@link
         *     #RANKING_STRATEGY_JOIN_AGGREGATE_SCORE} and {@link #setJoinSpec} has never been
         *     called.
         * @throws IllegalStateException if the aggregation scoring strategy has been set in {@link
         *     JoinSpec#getAggregationScoringStrategy()} but the ranking strategy is not {@link
         *     #RANKING_STRATEGY_JOIN_AGGREGATE_SCORE}.
         */
        @NonNull
        public SearchSpec build() {
            Bundle bundle = new Bundle();
            if (mJoinSpec != null) {
                if (mRankingStrategy != RANKING_STRATEGY_JOIN_AGGREGATE_SCORE
                        && mJoinSpec.getAggregationScoringStrategy()
                                != JoinSpec.AGGREGATION_SCORING_OUTER_RESULT_RANKING_SIGNAL) {
                    throw new IllegalStateException(
                            "Aggregate scoring strategy has been set in "
                                    + "the nested JoinSpec, but ranking strategy is not "
                                    + "RANKING_STRATEGY_JOIN_AGGREGATE_SCORE");
                }
                bundle.putBundle(JOIN_SPEC, mJoinSpec.getBundle());
            } else if (mRankingStrategy == RANKING_STRATEGY_JOIN_AGGREGATE_SCORE) {
                throw new IllegalStateException(
                        "Attempting to rank based on joined documents, but "
                                + "no JoinSpec provided");
            }
            bundle.putStringArrayList(SCHEMA_FIELD, mSchemas);
            bundle.putStringArrayList(NAMESPACE_FIELD, mNamespaces);
            bundle.putStringArrayList(PACKAGE_NAME_FIELD, mPackageNames);
            bundle.putStringArrayList(ENABLED_FEATURES_FIELD, new ArrayList<>(mEnabledFeatures));
            bundle.putBundle(PROJECTION_TYPE_PROPERTY_PATHS_FIELD, mProjectionTypePropertyMasks);
            bundle.putInt(NUM_PER_PAGE_FIELD, mResultCountPerPage);
            bundle.putInt(TERM_MATCH_TYPE_FIELD, mTermMatchType);
            bundle.putInt(SNIPPET_COUNT_FIELD, mSnippetCount);
            bundle.putInt(SNIPPET_COUNT_PER_PROPERTY_FIELD, mSnippetCountPerProperty);
            bundle.putInt(MAX_SNIPPET_FIELD, mMaxSnippetSize);
            bundle.putInt(RANKING_STRATEGY_FIELD, mRankingStrategy);
            bundle.putInt(ORDER_FIELD, mOrder);
            bundle.putInt(RESULT_GROUPING_TYPE_FLAGS, mGroupingTypeFlags);
            bundle.putInt(RESULT_GROUPING_LIMIT, mGroupingLimit);
            if (!mTypePropertyWeights.isEmpty()
                    && RANKING_STRATEGY_RELEVANCE_SCORE != mRankingStrategy
                    && RANKING_STRATEGY_ADVANCED_RANKING_EXPRESSION != mRankingStrategy) {
                throw new IllegalArgumentException(
                        "Property weights are only compatible with the"
                            + " RANKING_STRATEGY_RELEVANCE_SCORE and"
                            + " RANKING_STRATEGY_ADVANCED_RANKING_EXPRESSION ranking strategies.");
            }
            bundle.putBundle(TYPE_PROPERTY_WEIGHTS_FIELD, mTypePropertyWeights);
            bundle.putString(ADVANCED_RANKING_EXPRESSION, mAdvancedRankingExpression);
            mBuilt = true;
            return new SearchSpec(bundle);
        }

        private void resetIfBuilt() {
            if (mBuilt) {
                mSchemas = new ArrayList<>(mSchemas);
                mNamespaces = new ArrayList<>(mNamespaces);
                mPackageNames = new ArrayList<>(mPackageNames);
                mProjectionTypePropertyMasks = BundleUtil.deepCopy(mProjectionTypePropertyMasks);
                mTypePropertyWeights = BundleUtil.deepCopy(mTypePropertyWeights);
                mBuilt = false;
            }
        }

        private void modifyEnabledFeature(@NonNull String feature, boolean enabled) {
            resetIfBuilt();
            if (enabled) {
                mEnabledFeatures.add(feature);
            } else {
                mEnabledFeatures.remove(feature);
            }
        }
    }
}<|MERGE_RESOLUTION|>--- conflicted
+++ resolved
@@ -1122,13 +1122,8 @@
          *     AppSearchSchema.StringPropertyConfig#TOKENIZER_TYPE_VERBATIM} and all other verbatim
          *     search features within the query language that allows clients to search using the
          *     verbatim string operator.
-<<<<<<< HEAD
-         *     <p>Ex. The verbatim string operator '"foo/bar" OR baz' will ensure that 'foo/bar' is
-         *     treated as a single 'verbatim' token.
-=======
          *     <p>For example, The verbatim string operator '"foo/bar" OR baz' will ensure that
          *     'foo/bar' is treated as a single 'verbatim' token.
->>>>>>> 7ed1067f
          */
         @NonNull
         public Builder setVerbatimSearchEnabled(boolean enabled) {
