--- conflicted
+++ resolved
@@ -1,8 +1,4 @@
 {
   "name": "com.android.appsearch",
-<<<<<<< HEAD
-  "version": 330410000
-=======
-  "version": 339990000
->>>>>>> 2673ef50
+  "version": 330510000
 }