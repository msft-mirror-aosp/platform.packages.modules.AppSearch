{
  "name": "com.android.appsearch",
<<<<<<< HEAD
  "version": 330422000
=======
  "version": 330090000
>>>>>>> 6baa4cb4
}<|MERGE_RESOLUTION|>--- conflicted
+++ resolved
@@ -1,8 +1,4 @@
 {
   "name": "com.android.appsearch",
-<<<<<<< HEAD
-  "version": 330422000
-=======
-  "version": 330090000
->>>>>>> 6baa4cb4
+  "version": 330424000
 }