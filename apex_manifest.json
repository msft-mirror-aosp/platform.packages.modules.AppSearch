--- conflicted
+++ resolved
@@ -1,11 +1,7 @@
 {
   "name": "com.android.appsearch",
-<<<<<<< HEAD
-  "version": 330513000
-=======
 
   // Placeholder module version to be replaced during build.
   // Do not change!
-  "version": 0
->>>>>>> 4a9bfb60
+  "version": 330910000
 }