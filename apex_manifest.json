{
  "name": "com.android.appsearch",
<<<<<<< HEAD
  "version": 330210000
=======
  "version": 330000000
>>>>>>> 93e03912
}<|MERGE_RESOLUTION|>--- conflicted
+++ resolved
@@ -1,8 +1,4 @@
 {
   "name": "com.android.appsearch",
-<<<<<<< HEAD
-  "version": 330210000
-=======
-  "version": 330000000
->>>>>>> 93e03912
+  "version": 330310000
 }