--- conflicted
+++ resolved
@@ -16,11 +16,6 @@
 
 package com.android.server.appsearch.appsindexer;
 
-<<<<<<< HEAD
-import static com.android.server.appsearch.appsindexer.appsearchtypes.MobileApplication.SCHEMA_TYPE;
-
-=======
->>>>>>> 05e20ee4
 import static org.mockito.ArgumentMatchers.any;
 import static org.mockito.ArgumentMatchers.anyInt;
 import static org.mockito.ArgumentMatchers.eq;
@@ -40,6 +35,7 @@
 import android.app.appsearch.SetSchemaResponse;
 import android.app.appsearch.testutil.AppSearchSessionShimImpl;
 import android.app.appsearch.testutil.GlobalSearchSessionShimImpl;
+import android.app.usage.UsageEvents;
 import android.content.Context;
 import android.content.pm.ActivityInfo;
 import android.content.pm.ApplicationInfo;
@@ -58,6 +54,7 @@
 import org.mockito.Mockito;
 
 import java.util.ArrayList;
+import java.util.Arrays;
 import java.util.Collections;
 import java.util.List;
 import java.util.Objects;
@@ -72,18 +69,6 @@
     // Represents a schema compatible with MobileApplication. This is used to test compatible schema
     // upgrades. It is compatible as changing to MobileApplication just adds properties.
     public static final AppSearchSchema COMPATIBLE_APP_SCHEMA =
-<<<<<<< HEAD
-            new AppSearchSchema.Builder(SCHEMA_TYPE)
-                    .addProperty(new AppSearchSchema.StringPropertyConfig.Builder(
-                            MobileApplication.APP_PROPERTY_PACKAGE_NAME)
-                            .setCardinality(
-                                    AppSearchSchema.PropertyConfig.CARDINALITY_OPTIONAL)
-                            .setIndexingType(
-                                    AppSearchSchema.StringPropertyConfig.INDEXING_TYPE_PREFIXES)
-                            .setTokenizerType(
-                                    AppSearchSchema.StringPropertyConfig.TOKENIZER_TYPE_VERBATIM)
-                            .build())
-=======
             new AppSearchSchema.Builder(MobileApplication.SCHEMA_TYPE)
                     .addProperty(
                             new AppSearchSchema.StringPropertyConfig.Builder(
@@ -115,24 +100,12 @@
                                             AppSearchSchema.StringPropertyConfig
                                                     .TOKENIZER_TYPE_VERBATIM)
                                     .build())
->>>>>>> 05e20ee4
                     .build();
 
     // Represents a schema incompatible with MobileApplication. This is used to test incompatible
     // schema upgrades. It is incompatible as changing to MobileApplication removes the
     // "NotPackageName" field.
     public static final AppSearchSchema INCOMPATIBLE_APP_SCHEMA =
-<<<<<<< HEAD
-            new AppSearchSchema.Builder(SCHEMA_TYPE)
-                    .addProperty(new AppSearchSchema.StringPropertyConfig.Builder("NotPackageName")
-                            .setCardinality(
-                                    AppSearchSchema.PropertyConfig.CARDINALITY_OPTIONAL)
-                            .setIndexingType(
-                                    AppSearchSchema.StringPropertyConfig.INDEXING_TYPE_PREFIXES)
-                            .setTokenizerType(
-                                    AppSearchSchema.StringPropertyConfig.TOKENIZER_TYPE_PLAIN)
-                            .build())
-=======
             new AppSearchSchema.Builder(MobileApplication.SCHEMA_TYPE)
                     .addProperty(
                             new AppSearchSchema.StringPropertyConfig.Builder("NotPackageName")
@@ -145,7 +118,6 @@
                                             AppSearchSchema.StringPropertyConfig
                                                     .TOKENIZER_TYPE_PLAIN)
                                     .build())
->>>>>>> 05e20ee4
                     .build();
 
     // Represents a schema incompatible with AppOpenEvent. This is used to test incompatible schema
@@ -171,7 +143,7 @@
      * Creates a fake {@link PackageInfo} object.
      *
      * @param variant provides variation in the mocked PackageInfo so we can index multiple fake
-     *                apps.
+     *     apps.
      */
     @NonNull
     public static PackageInfo createFakePackageInfo(int variant) {
@@ -328,9 +300,9 @@
     /**
      * Search for documents indexed by the Apps Indexer. The database, namespace, and schematype are
      * all configured.
+     *
      * @param pageSize The page size to use in the {@link SearchSpec}. By setting to a expected
-     *                 amount + 1, you can verify that the expected quantity of apps docs are
-     *                 present.
+     *     amount + 1, you can verify that the expected quantity of apps docs are present.
      */
     @NonNull
     public static List<SearchResult> searchAppSearchForApps(int pageSize)
@@ -351,7 +323,7 @@
                         .build();
         // Don't want to get this confused with real indexed apps.
         SearchResultsShim results =
-                globalSession.search(/*queryExpression=*/ "com.fake.package", allDocumentIdsSpec);
+                globalSession.search(/* queryExpression= */ "com.fake.package", allDocumentIdsSpec);
         return results.getNextPageAsync().get();
     }
 
@@ -470,4 +442,32 @@
         }
         return packageIdList;
     }
-}
+
+    /**
+     * Creates a mock {@link UsageEvents} object.
+     *
+     * @param events the events to add to the UsageEvents object.
+     * @return a {@link UsageEvents} object with the given events.
+     */
+    public static UsageEvents createUsageEvents(UsageEvents.Event... events) {
+        return new UsageEvents(Arrays.asList(events), new String[] {});
+    }
+
+    /**
+     * Creates a mock {@link UsageEvents.Event} object.
+     *
+     * @param eventType the event type of the UsageEvents.Event object.
+     * @param timestamp the timestamp of the UsageEvents.Event object.
+     * @param packageName the package name of the UsageEvents.Event object.
+     * @return a {@link UsageEvents.Event} object with the given event type, timestamp, and package
+     *     name.
+     */
+    public static UsageEvents.Event createIndividualUsageEvent(
+            int eventType, long timestamp, String packageName) {
+        UsageEvents.Event e = new UsageEvents.Event();
+        e.mEventType = eventType;
+        e.mTimeStamp = timestamp;
+        e.mPackage = packageName;
+        return e;
+    }
+}