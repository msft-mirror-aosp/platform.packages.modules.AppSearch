--- conflicted
+++ resolved
@@ -19,14 +19,19 @@
 import static com.android.server.appsearch.appsindexer.TestUtils.createFakeAppFunctionResolveInfo;
 import static com.android.server.appsearch.appsindexer.TestUtils.createFakeLaunchResolveInfo;
 import static com.android.server.appsearch.appsindexer.TestUtils.createFakePackageInfo;
+import static com.android.server.appsearch.appsindexer.TestUtils.createIndividualUsageEvent;
+import static com.android.server.appsearch.appsindexer.TestUtils.createUsageEvents;
 import static com.android.server.appsearch.appsindexer.TestUtils.setupMockPackageManager;
 
 import static com.google.common.truth.Truth.assertThat;
 
 import static org.mockito.ArgumentMatchers.any;
+import static org.mockito.ArgumentMatchers.anyLong;
 import static org.mockito.ArgumentMatchers.eq;
 import static org.mockito.Mockito.when;
 
+import android.app.usage.UsageEvents;
+import android.app.usage.UsageStatsManager;
 import android.content.ComponentName;
 import android.content.Context;
 import android.content.pm.PackageInfo;
@@ -49,20 +54,16 @@
 
 import java.io.ByteArrayInputStream;
 import java.util.ArrayList;
-<<<<<<< HEAD
-import java.util.List;
-import java.util.Map;
-=======
 import java.util.Arrays;
 import java.util.Calendar;
 import java.util.List;
 import java.util.Map;
 import java.util.TreeMap;
 import java.util.stream.Collectors;
->>>>>>> 05e20ee4
 
 /** This tests that we can convert what comes from PackageManager to a MobileApplication */
 public class AppsUtilTest {
+
     @Test
     public void testBuildAppsFromPackageInfos_ReturnsNonNullList() throws Exception {
         PackageManager pm = Mockito.mock(PackageManager.class);
@@ -120,8 +121,6 @@
     // results in non-empty documents
 
     @Test
-<<<<<<< HEAD
-=======
     public void testRealUsageStatsManager() {
         UsageStatsManager mockUsageStatsManager = Mockito.mock(UsageStatsManager.class);
 
@@ -151,7 +150,6 @@
     }
 
     @Test
->>>>>>> 05e20ee4
     public void testRetrieveAppFunctionResolveInfo() throws Exception {
         // Set up fake PackageManager with 10 Packages and 10 AppFunctions
         PackageManager pm = Mockito.mock(PackageManager.class);
