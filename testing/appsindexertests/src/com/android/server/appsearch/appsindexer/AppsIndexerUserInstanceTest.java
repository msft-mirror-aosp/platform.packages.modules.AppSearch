/*
 * Copyright (C) 2024 The Android Open Source Project
 *
 * Licensed under the Apache License, Version 2.0 (the "License");
 * you may not use this file except in compliance with the License.
 * You may obtain a copy of the License at
 *
 *      http://www.apache.org/licenses/LICENSE-2.0
 *
 * Unless required by applicable law or agreed to in writing, software
 * distributed under the License is distributed on an "AS IS" BASIS,
 * WITHOUT WARRANTIES OR CONDITIONS OF ANY KIND, either express or implied.
 * See the License for the specific language governing permissions and
 * limitations under the License.
 */

package com.android.server.appsearch.appsindexer;

import static com.android.server.appsearch.appsindexer.TestUtils.createFakePackageInfos;
import static com.android.server.appsearch.appsindexer.TestUtils.createFakeResolveInfos;
import static com.android.server.appsearch.appsindexer.TestUtils.setupMockPackageManager;

import static com.google.common.truth.Truth.assertThat;

import static org.mockito.ArgumentMatchers.any;
import static org.mockito.Mockito.doReturn;
import static org.mockito.Mockito.mock;
<<<<<<< HEAD

import android.annotation.NonNull;
import android.app.appsearch.GlobalSearchSessionShim;
import android.app.appsearch.observer.DocumentChangeInfo;
import android.app.appsearch.observer.ObserverCallback;
import android.app.appsearch.observer.ObserverSpec;
import android.app.appsearch.observer.SchemaChangeInfo;
import android.app.appsearch.testutil.GlobalSearchSessionShimImpl;
=======
import static org.mockito.Mockito.never;
import static org.mockito.Mockito.verify;

import android.annotation.NonNull;
import android.annotation.Nullable;
import android.app.appsearch.AppSearchManager;
import android.app.appsearch.AppSearchSessionShim;
import android.app.appsearch.SetSchemaRequest;
import android.app.appsearch.testutil.AppSearchSessionShimImpl;
import android.app.job.JobInfo;
import android.app.job.JobScheduler;
>>>>>>> 3cd40ee8
import android.content.Context;
import android.content.ContextWrapper;
import android.content.pm.PackageManager;
import android.os.PersistableBundle;
import android.os.UserHandle;

import androidx.test.core.app.ApplicationProvider;


import org.junit.After;
import org.junit.Before;
import org.junit.Rule;
import org.junit.Test;
import org.junit.rules.TemporaryFolder;
import org.mockito.ArgumentCaptor;

import java.io.File;
import java.util.Map;
import java.util.concurrent.CountDownLatch;
import java.util.concurrent.Executors;
import java.util.concurrent.Future;
import java.util.concurrent.LinkedBlockingQueue;
import java.util.concurrent.Semaphore;
import java.util.concurrent.ThreadPoolExecutor;
import java.util.concurrent.TimeUnit;

public class AppsIndexerUserInstanceTest {
    private TestContext mContext;
    private final PackageManager mMockPackageManager = mock(PackageManager.class);

    @Rule public TemporaryFolder mTemporaryFolder = new TemporaryFolder();

    private ThreadPoolExecutor mSingleThreadedExecutor;
    private File mAppsDir;
    private File mSettingsFile;
    private AppsIndexerUserInstance mInstance;
    private AppsIndexerConfig mAppsIndexerConfig = new TestAppsIndexerConfig();

    @Before
    public void setUp() throws Exception {
        Context context = ApplicationProvider.getApplicationContext();
        mContext = new TestContext(context);

        mSingleThreadedExecutor =
                new ThreadPoolExecutor(
                        /* corePoolSize= */ 1,
                        /* maximumPoolSize= */ 1,
                        /* KeepAliveTime= */ 0L,
                        TimeUnit.MILLISECONDS,
                        new LinkedBlockingQueue<>());

        // Setup the file path to the persisted data
        mAppsDir = new File(mTemporaryFolder.newFolder(), "appsearch/apps");
        mSettingsFile = new File(mAppsDir, AppsIndexerSettings.SETTINGS_FILE_NAME);
        mInstance =
                AppsIndexerUserInstance.createInstance(
                        mContext, mAppsDir, mAppsIndexerConfig, mSingleThreadedExecutor);
    }

    @After
    public void tearDown() throws Exception {
        TestUtils.removeFakePackageDocuments(mContext, Executors.newSingleThreadExecutor());
        mSingleThreadedExecutor.shutdownNow();
        mInstance.shutdown();
    }

    @Test
    public void testFirstRun_schedulesUpdate() throws Exception {
        // This semaphore allows us to pause test execution until we're sure the tasks in
        // AppsIndexerUserInstance are finished.
        final Semaphore semaphore = new Semaphore(0);
        mSingleThreadedExecutor =
                new ThreadPoolExecutor(
                        /* corePoolSize= */ 1,
                        /* maximumPoolSize= */ 1,
                        /* KeepAliveTime= */ 0L,
                        TimeUnit.MILLISECONDS,
                        new LinkedBlockingQueue<>()) {
                    @Override
                    protected void afterExecute(Runnable r, Throwable t) {
                        super.afterExecute(r, t);
                        semaphore.release();
                    }
                };
        mInstance =
                AppsIndexerUserInstance.createInstance(
                        mContext, mAppsDir, mAppsIndexerConfig, mSingleThreadedExecutor);

        // Pretend there's one package on device
        setupMockPackageManager(
                mMockPackageManager, createFakePackageInfos(1), createFakeResolveInfos(1));

        // Wait for file setup, as file setup uses the same ExecutorService.
        semaphore.acquire();

        long beforeFirstRun = mSingleThreadedExecutor.getCompletedTaskCount();

        mInstance.updateAsync(true);
        semaphore.acquire();

        while (mSingleThreadedExecutor.getCompletedTaskCount() != beforeFirstRun + 1) {
            continue;
        }

        assertThat(mSingleThreadedExecutor.getCompletedTaskCount()).isEqualTo(beforeFirstRun + 1);
        try (AppSearchHelper searchHelper = AppSearchHelper.createAppSearchHelper(mContext)) {
            Map<String, Long> appsTimestampMap = searchHelper.getAppsFromAppSearch();
            assertThat(appsTimestampMap).hasSize(1);
            assertThat(appsTimestampMap.keySet()).containsExactly("com.fake.package0");
        }
    }

    @Test
    public void testFirstRun_updateAlreadyRan_doesNotUpdate() throws Exception {
        // Pretend we already ran
        AppsIndexerSettings settings = new AppsIndexerSettings(mAppsDir);
        settings.setLastUpdateTimestampMillis(1000);
        settings.persist();

        // This semaphore allows us to pause test execution until we're sure the tasks in
        // AppsIndexerUserInstance are finished.
        final Semaphore semaphore = new Semaphore(0);
        mSingleThreadedExecutor =
                new ThreadPoolExecutor(
                        /* corePoolSize= */ 1,
                        /* maximumPoolSize= */ 1,
                        /* KeepAliveTime= */ 0L,
                        TimeUnit.MILLISECONDS,
                        new LinkedBlockingQueue<>()) {
                    @Override
                    protected void afterExecute(Runnable r, Throwable t) {
                        super.afterExecute(r, t);
                        semaphore.release();
                    }
                };
        mInstance =
                AppsIndexerUserInstance.createInstance(
                        mContext, mAppsDir, mAppsIndexerConfig, mSingleThreadedExecutor);

        // Pretend there's one package on device
        setupMockPackageManager(
                mMockPackageManager, createFakePackageInfos(1), createFakeResolveInfos(1));

        // Wait for file setup, as file setup uses the same ExecutorService.
        semaphore.acquire();

        long beforeFirstRun = mSingleThreadedExecutor.getCompletedTaskCount();

        mInstance.updateAsync(true);
        // Wait for the task to finish
        semaphore.acquire();

        while (mSingleThreadedExecutor.getCompletedTaskCount() != beforeFirstRun + 1) {
            continue;
        }
        // One more task should've ran, checked settings, and exited
        assertThat(mSingleThreadedExecutor.getActiveCount()).isEqualTo(0);
        assertThat(mSingleThreadedExecutor.getTaskCount()).isEqualTo(beforeFirstRun + 1);
        assertThat(mSingleThreadedExecutor.getCompletedTaskCount()).isEqualTo(beforeFirstRun + 1);

        // Even though a task ran and we got 1 app ready, we requested a "firstRun" but the
        // timestamp was not 0, so nothing should've been indexed
        try (AppSearchHelper searchHelper = AppSearchHelper.createAppSearchHelper(mContext)) {
            assertThat(searchHelper.getAppsFromAppSearch()).isEmpty();
        }
    }

    @Test
    public void testHandleMultipleNotifications_onlyOneUpdateCanBeScheduledAndRun()
            throws Exception {
        // This semaphore allows us to make sure that a sync has finished running before performing
        // checks.
        final Semaphore afterSemaphore = new Semaphore(0);
        // This semaphore is released when the modified context calls getPackageManager, which is
        // part of the sync. By waiting to acquire this in the test thread, we can ensure that we
        // end up in the middle of the sync operation
        final Semaphore midSyncSemaphoreA = new Semaphore(0);
        // This semaphore blocks getPackageManager in the modified context, and continues when the
        // test thread releases this semaphore. In the test thread, by waiting for
        // midSyncSemaphoreA, running test code, then releasing midSyncSemaphoreB, we can guarantee
        // that the test code runs in the middle of a sync, no timing required.
        final Semaphore midSyncSemaphoreB = new Semaphore(0);
        mSingleThreadedExecutor =
                new ThreadPoolExecutor(
                        /* corePoolSize= */ 1,
                        /* maximumPoolSize= */ 1,
                        /* KeepAliveTime= */ 0L,
                        TimeUnit.MILLISECONDS,
                        new LinkedBlockingQueue<>()) {
                    @Override
                    protected void afterExecute(Runnable r, Throwable t) {
                        super.afterExecute(r, t);
                        afterSemaphore.release();
                    }
                };

        // We need to pause this mid-update so that we can schedule updates mid-update. We can do so
        // by using a semaphore when we get package manager
        Context pauseContext =
                new TestContext(ApplicationProvider.getApplicationContext()) {
                    @Override
                    public PackageManager getPackageManager() {
                        // Pause here with semaphore
                        try {
                            midSyncSemaphoreA.release();
                            midSyncSemaphoreB.acquire();
                        } catch (InterruptedException ignored) {
                        }
                        return mMockPackageManager;
                    }
                };

        mInstance =
                AppsIndexerUserInstance.createInstance(
                        pauseContext, mAppsDir, mAppsIndexerConfig, mSingleThreadedExecutor);
        // Wait for file setup, as file setup uses the same ExecutorService.
        afterSemaphore.acquire();

        int numOfNotifications = 20;
        setupMockPackageManager(
                mMockPackageManager,
                createFakePackageInfos(numOfNotifications / 10),
                createFakeResolveInfos(numOfNotifications / 10));

        // Schedule a bunch of tasks. However, only one will run, and one other will be scheduled
        for (int i = 0; i < numOfNotifications / 2; i++) {
            // This will pretend to add apps repeatedly
            mInstance.updateAsync(/* firstRun= */ false);
        }

        // Now, we wait for getPackageManager to be called
        midSyncSemaphoreA.acquire();

        // We are now in the middle of the sync. The thread should be currently handling one sync.
        // And the other (we allow two) should be scheduled.

        // Settings task + current sync + scheduled second sync = 3
        assertThat(mSingleThreadedExecutor.getTaskCount()).isEqualTo(3);
        assertThat(mSingleThreadedExecutor.getActiveCount()).isEqualTo(1);
        // Settings task
        assertThat(mSingleThreadedExecutor.getCompletedTaskCount()).isEqualTo(1);

        // Schedule even more sync
        setupMockPackageManager(
                mMockPackageManager,
                createFakePackageInfos(numOfNotifications),
                createFakeResolveInfos(numOfNotifications));
        for (int i = numOfNotifications / 2; i < numOfNotifications; i++) {
            mInstance.updateAsync(/* firstRun= */ false);
        }

        // Now we allow syncing to continue
        midSyncSemaphoreB.release();

        // Wait for the first sync to finish
        afterSemaphore.acquire();

        // The call to getCompletedTaskCount can be flaky due to the fact that getCompletedTaskCount
        // relies on a count that is updated a little bit AFTER afterExecute is called, which is
        // where the semaphore is released. See ThreadPoolExecutor#runWorker
        while (mSingleThreadedExecutor.getCompletedTaskCount() != 2) {
            continue;
        }

        assertThat(mSingleThreadedExecutor.getCompletedTaskCount()).isEqualTo(2);

        // Wait for the second sync to finish
        midSyncSemaphoreB.release();
        afterSemaphore.acquire();

        // Only two updates ran even though many were scheduled
        while (mSingleThreadedExecutor.getCompletedTaskCount() != 3) {
            continue;
        }
        assertThat(mSingleThreadedExecutor.getCompletedTaskCount()).isEqualTo(3);
        assertThat(mSingleThreadedExecutor.getActiveCount()).isEqualTo(0);

        // Just to be sure
        midSyncSemaphoreB.release(numOfNotifications);
        afterSemaphore.release(numOfNotifications);

        assertThat(mSingleThreadedExecutor.getActiveCount()).isEqualTo(0);
        assertThat(mSingleThreadedExecutor.getCompletedTaskCount()).isEqualTo(3);
    }

    @Test
    public void testCreateInstance_dataDirectoryCreatedAsynchronously() throws Exception {
        File dataDir = new File(mTemporaryFolder.newFolder(), "apps");
        boolean isDataDirectoryCreatedSynchronously =
                mSingleThreadedExecutor
                        .submit(
                                () -> {
                                    AppsIndexerUserInstance unused =
                                            AppsIndexerUserInstance.createInstance(
                                                    mContext,
                                                    dataDir,
                                                    mAppsIndexerConfig,
                                                    mSingleThreadedExecutor);
                                    // Data directory shouldn't have been created synchronously in
                                    // createInstance()
                                    return dataDir.exists();
                                })
                        .get();
        assertThat(isDataDirectoryCreatedSynchronously).isFalse();
        boolean isDataDirectoryCreatedAsynchronously =
                mSingleThreadedExecutor.submit(dataDir::exists).get();
        assertThat(isDataDirectoryCreatedAsynchronously).isTrue();
    }

    @Test
    public void testUpdate() throws Exception {
        int docCount = 500;
        setupMockPackageManager(
                mMockPackageManager,
                createFakePackageInfos(docCount),
                createFakeResolveInfos(docCount));
        CountDownLatch latch = createCountdownLatch(docCount);

        mInstance.doUpdate(/* firstRun= */ false);
        latch.await(10, TimeUnit.SECONDS);

        AppSearchHelper searchHelper = AppSearchHelper.createAppSearchHelper(mContext);
        Map<String, Long> appIds = searchHelper.getAppsFromAppSearch();
        assertThat(appIds.size()).isEqualTo(docCount);
    }

    @Test
    public void testUpdate_setsLastAppUpdatedTimestamp() throws Exception {
        int docCount = 10;
        setupMockPackageManager(
                mMockPackageManager,
                createFakePackageInfos(docCount),
                createFakeResolveInfos(docCount));
        mInstance.doUpdate(/* firstRun= */ false);

        AppsIndexerSettings settings = new AppsIndexerSettings(mAppsDir);
        settings.load();
        // The tenth document will have a timestamp of 9 as it is 0-indexed
        assertThat(settings.getLastAppUpdateTimestampMillis()).isEqualTo(9);
    }

    @Test
    public void testUpdate_insertedAndDeletedApps() throws Exception {
        long timeBeforeChangeNotification = System.currentTimeMillis();
        // Don't want to get this confused with real indexed packages.

        // We can't actually install 10 apps here, then delete four them. So what we do is pretend
        // to install 10 apps, run the indexer, then pretend there's only 6 apps, and run the
        // indexer again. The indexer should create 10 MobileApplication documents, then remove four
        // of them when we "remove" four apps.

        setupMockPackageManager(
                mMockPackageManager, createFakePackageInfos(10), createFakeResolveInfos(10));

        mInstance.doUpdate(/* firstRun= */ false);

        AppSearchHelper searchHelper = AppSearchHelper.createAppSearchHelper(mContext);
        Map<String, Long> appIds = searchHelper.getAppsFromAppSearch();
        assertThat(appIds.size()).isEqualTo(10);

        setupMockPackageManager(
                mMockPackageManager, createFakePackageInfos(6), createFakeResolveInfos(6));

        mInstance.doUpdate(/* firstRun= */ false);

        searchHelper = AppSearchHelper.createAppSearchHelper(mContext);
        appIds = searchHelper.getAppsFromAppSearch();
        assertThat(appIds.size()).isEqualTo(6);
        assertThat(appIds.keySet())
                .containsNoneOf(
                        TestUtils.FAKE_PACKAGE_PREFIX + "6",
                        TestUtils.FAKE_PACKAGE_PREFIX + "7",
                        TestUtils.FAKE_PACKAGE_PREFIX + "8",
                        TestUtils.FAKE_PACKAGE_PREFIX + "9");

        PersistableBundle settingsBundle = AppsIndexerSettings.readBundle(mSettingsFile);
        assertThat(settingsBundle.getLong(AppsIndexerSettings.LAST_UPDATE_TIMESTAMP_KEY))
                .isAtLeast(timeBeforeChangeNotification);

        // The last updated app was still the "9" app
        assertThat(settingsBundle.getLong(AppsIndexerSettings.LAST_APP_UPDATE_TIMESTAMP_KEY))
                .isEqualTo(9);
    }

<<<<<<< HEAD
    /**
     * Creates a countdown latch that will count down whenever a {@link MobileApplication} document
     * is changed.
     *
     * @param docCount The number of document changes to wait for before re-enabling waiting
     *     threads.
     */
    private CountDownLatch createCountdownLatch(int docCount) throws Exception {
        CountDownLatch latch = new CountDownLatch(docCount);
        ObserverCallback callback =
                new ObserverCallback() {
                    @Override
                    public void onSchemaChanged(@NonNull SchemaChangeInfo changeInfo) {
                        // Do nothing
                    }

                    @Override
                    public void onDocumentChanged(DocumentChangeInfo changeInfo) {
                        for (int i = 0; i < changeInfo.getChangedDocumentIds().size(); i++) {
                            if (changeInfo
                                    .getSchemaName()
                                    .startsWith("builtin:MobileApplication")) {
                                latch.countDown();
                            }
                        }
                    }
                };
        GlobalSearchSessionShim shim =
                GlobalSearchSessionShimImpl.createGlobalSearchSessionAsync(mContext).get();

        shim.registerObserverCallback(
                mContext.getPackageName(),
                new ObserverSpec.Builder().build(),
                mSingleThreadedExecutor,
                callback);

        return latch;
=======
    @Test
    public void testStart_initialRun_schedulesUpdateJob() throws Exception {
        JobScheduler mockJobScheduler = mock(JobScheduler.class);
        mContext.setJobScheduler(mockJobScheduler);
        // This semaphore allows us to make sure that a sync has finished running before performing
        // checks.
        final Semaphore afterSemaphore = new Semaphore(0);
        mSingleThreadedExecutor =
                new ThreadPoolExecutor(
                        /* corePoolSize= */ 1,
                        /* maximumPoolSize= */ 1,
                        /* KeepAliveTime= */ 0L,
                        TimeUnit.MILLISECONDS,
                        new LinkedBlockingQueue<>()) {
                    @Override
                    protected void afterExecute(Runnable r, Throwable t) {
                        super.afterExecute(r, t);
                        afterSemaphore.release();
                    }
                };
        mInstance =
                AppsIndexerUserInstance.createInstance(
                        mContext, mAppsDir, mAppsIndexerConfig, mSingleThreadedExecutor);
        // Wait for settings initialization
        afterSemaphore.acquire();

        int docCount = 100;
        // Set up package manager
        setupMockPackageManager(
                mMockPackageManager,
                createFakePackageInfos(docCount),
                createFakeResolveInfos(docCount));

        mInstance.updateAsync(/* firstRun= */ true);

        // Wait for all async tasks to complete
        afterSemaphore.acquire();

        ArgumentCaptor<JobInfo> jobInfoArgumentCaptor = ArgumentCaptor.forClass(JobInfo.class);
        verify(mockJobScheduler).schedule(jobInfoArgumentCaptor.capture());
        JobInfo updateJob = jobInfoArgumentCaptor.getValue();
        assertThat(updateJob.isRequireBatteryNotLow()).isTrue();
        assertThat(updateJob.isRequireDeviceIdle()).isTrue();
        assertThat(updateJob.isPersisted()).isTrue();
        assertThat(updateJob.isPeriodic()).isTrue();
    }

    @Test
    public void testStart_subsequentRunWithNoScheduledJob_schedulesUpdateJob() throws Exception {
        // Trigger an initial update.
        mInstance.doUpdate(/* firstRun= */ false);

        // This semaphore allows us to pause test execution until we're sure the tasks in
        // AppsIndexerUserInstance (scheduling the maintenance job) are finished.
        final Semaphore semaphore = new Semaphore(0);
        mSingleThreadedExecutor =
                new ThreadPoolExecutor(
                        /* corePoolSize= */ 1,
                        /* maximumPoolSize= */ 1,
                        /* KeepAliveTime= */ 0L,
                        TimeUnit.MILLISECONDS,
                        new LinkedBlockingQueue<>()) {
                    @Override
                    protected void afterExecute(Runnable r, Throwable t) {
                        super.afterExecute(r, t);
                        semaphore.release();
                    }
                };

        // By default mockJobScheduler.getPendingJob() would return null. This simulates the
        // scenario where the scheduled update job after the initial run is cancelled
        // due to some reason.
        JobScheduler mockJobScheduler = mock(JobScheduler.class);
        mContext.setJobScheduler(mockJobScheduler);
        // the update should be zero, and if not it's because of mAppsDir
        mInstance =
                AppsIndexerUserInstance.createInstance(
                        mContext, mAppsDir, mAppsIndexerConfig, mSingleThreadedExecutor);

        // Wait for file setup, as file setup uses the same ExecutorService.
        semaphore.acquire();

        int docCount = 100;
        // Set up package manager
        setupMockPackageManager(
                mMockPackageManager,
                createFakePackageInfos(docCount),
                createFakeResolveInfos(docCount));

        mInstance.updateAsync(/* firstRun= */ false);

        // Wait for all async tasks to complete
        semaphore.acquire();

        ArgumentCaptor<JobInfo> jobInfoArgumentCaptor = ArgumentCaptor.forClass(JobInfo.class);
        verify(mockJobScheduler).schedule(jobInfoArgumentCaptor.capture());
        JobInfo updateJob = jobInfoArgumentCaptor.getValue();
        assertThat(updateJob.isRequireBatteryNotLow()).isTrue();
        assertThat(updateJob.isRequireDeviceIdle()).isTrue();
        assertThat(updateJob.isPersisted()).isTrue();
        assertThat(updateJob.isPeriodic()).isTrue();
    }

    @Test
    public void testUpdate_triggered_afterCompatibleSchemaChange() throws Exception {
        // Preset a compatible schema.
        AppSearchManager.SearchContext searchContext =
                new AppSearchManager.SearchContext.Builder(AppSearchHelper.APP_DATABASE).build();
        AppSearchSessionShim db =
                AppSearchSessionShimImpl.createSearchSessionAsync(searchContext).get();
        SetSchemaRequest setSchemaRequest =
                new SetSchemaRequest.Builder()
                        .addSchemas(TestUtils.COMPATIBLE_APP_SCHEMA)
                        .setForceOverride(true)
                        .build();
        db.setSchemaAsync(setSchemaRequest).get();
        db.close();

        // The current schema is compatible, and an update will be triggered
        JobScheduler mockJobScheduler = mock(JobScheduler.class);
        mContext.setJobScheduler(mockJobScheduler);
        // This semaphore allows us to make sure that a sync has finished running before performing
        // checks.
        final Semaphore afterSemaphore = new Semaphore(0);
        mSingleThreadedExecutor =
                new ThreadPoolExecutor(
                        /* corePoolSize= */ 1,
                        /* maximumPoolSize= */ 1,
                        /* KeepAliveTime= */ 0L,
                        TimeUnit.MILLISECONDS,
                        new LinkedBlockingQueue<>()) {
                    @Override
                    protected void afterExecute(Runnable r, Throwable t) {
                        super.afterExecute(r, t);
                        afterSemaphore.release();
                    }
                };
        mInstance =
                AppsIndexerUserInstance.createInstance(
                        mContext, mAppsDir, mAppsIndexerConfig, mSingleThreadedExecutor);
        // Wait for settings initialization
        afterSemaphore.acquire();

        mInstance.updateAsync(/* firstRun= */ true);
        afterSemaphore.acquire();

        ArgumentCaptor<JobInfo> jobInfoArgumentCaptor = ArgumentCaptor.forClass(JobInfo.class);
        verify(mockJobScheduler).schedule(jobInfoArgumentCaptor.capture());
        JobInfo updateJob = jobInfoArgumentCaptor.getValue();
        assertThat(updateJob.isRequireBatteryNotLow()).isTrue();
        assertThat(updateJob.isRequireDeviceIdle()).isTrue();
        assertThat(updateJob.isPersisted()).isTrue();
        assertThat(updateJob.isPeriodic()).isTrue();
    }

    @Test
    public void testUpdate_triggered_afterIncompatibleSchemaChange() throws Exception {
        int docCount = 250;

        // This semaphore allows us to pause test execution until we're sure the tasks in
        // AppsIndexerUserInstance (scheduling the maintenance job) are finished.
        final Semaphore semaphore = new Semaphore(0);
        mSingleThreadedExecutor =
                new ThreadPoolExecutor(
                        /* corePoolSize= */ 1,
                        /* maximumPoolSize= */ 1,
                        /* KeepAliveTime= */ 0L,
                        TimeUnit.MILLISECONDS,
                        new LinkedBlockingQueue<>()) {
                    @Override
                    protected void afterExecute(Runnable r, Throwable t) {
                        super.afterExecute(r, t);
                        semaphore.release();
                    }
                };

        // Preset an incompatible schema.
        AppSearchManager.SearchContext searchContext =
                new AppSearchManager.SearchContext.Builder(AppSearchHelper.APP_DATABASE).build();
        AppSearchSessionShim db =
                AppSearchSessionShimImpl.createSearchSessionAsync(searchContext).get();

        SetSchemaRequest setSchemaRequest =
                new SetSchemaRequest.Builder()
                        .addSchemas(TestUtils.INCOMPATIBLE_APP_SCHEMA)
                        .setForceOverride(true)
                        .build();
        db.setSchemaAsync(setSchemaRequest).get();

        // Since the current schema is incompatible, it will overwrite it
        JobScheduler mockJobScheduler = mock(JobScheduler.class);
        mContext.setJobScheduler(mockJobScheduler);
        mInstance =
                AppsIndexerUserInstance.createInstance(
                        mContext, mAppsDir, mAppsIndexerConfig, mSingleThreadedExecutor);
        // Wait for file setup, as file setup uses the same ExecutorService.
        semaphore.acquire();

        setupMockPackageManager(
                mMockPackageManager,
                createFakePackageInfos(docCount),
                createFakeResolveInfos(docCount));

        mInstance.updateAsync(/* firstRun= */ true);
        // Wait for all async tasks to complete
        semaphore.acquire();

        ArgumentCaptor<JobInfo> jobInfoArgumentCaptor = ArgumentCaptor.forClass(JobInfo.class);
        verify(mockJobScheduler).schedule(jobInfoArgumentCaptor.capture());
        JobInfo updateJob = jobInfoArgumentCaptor.getValue();
        assertThat(updateJob.isRequireBatteryNotLow()).isTrue();
        assertThat(updateJob.isRequireDeviceIdle()).isTrue();
        assertThat(updateJob.isPersisted()).isTrue();
        assertThat(updateJob.isPeriodic()).isTrue();
    }

    @Test
    public void testConcurrentUpdates_updatesDoNotInterfereWithEachOther() throws Exception {
        long timeBeforeChangeNotification = System.currentTimeMillis();
        setupMockPackageManager(
                mMockPackageManager, createFakePackageInfos(250), createFakeResolveInfos(250));
        // This semaphore allows us to make sure that a sync has finished running before performing
        // checks.
        final Semaphore afterSemaphore = new Semaphore(0);
        mSingleThreadedExecutor =
                new ThreadPoolExecutor(
                        /* corePoolSize= */ 1,
                        /* maximumPoolSize= */ 1,
                        /* KeepAliveTime= */ 0L,
                        TimeUnit.MILLISECONDS,
                        new LinkedBlockingQueue<>()) {
                    @Override
                    protected void afterExecute(Runnable r, Throwable t) {
                        super.afterExecute(r, t);
                        afterSemaphore.release();
                    }
                };
        mInstance =
                AppsIndexerUserInstance.createInstance(
                        mContext, mAppsDir, mAppsIndexerConfig, mSingleThreadedExecutor);
        // Wait for settings initialization
        afterSemaphore.acquire();

        // As there is nothing else in the executor queue, it should run soon.
        Future<?> unused =
                mSingleThreadedExecutor.submit(() -> mInstance.doUpdate(/* firstRun= */ false));

        // On the current thread, this update will run at the same time as the task on the executor.
        mInstance.doUpdate(/* firstRun= */ false);

        // By waiting for the single threaded executor to finish after calling doUpdate, both
        // updates are guaranteed to be finished.
        afterSemaphore.acquire();

        AppSearchHelper searchHelper = AppSearchHelper.createAppSearchHelper(mContext);
        Map<String, Long> appIds = searchHelper.getAppsFromAppSearch();
        assertThat(appIds.size()).isEqualTo(250);

        PersistableBundle settingsBundle = AppsIndexerSettings.readBundle(mSettingsFile);
        assertThat(settingsBundle.getLong(AppsIndexerSettings.LAST_UPDATE_TIMESTAMP_KEY))
                .isAtLeast(timeBeforeChangeNotification);
    }

    @Test
    public void testStart_subsequentRunWithScheduledJob_doesNotScheduleUpdateJob()
            throws Exception {
        // Trigger an initial update.
        mInstance.doUpdate(/* firstRun= */ false);

        JobScheduler mockJobScheduler = mock(JobScheduler.class);
        JobInfo mockJobInfo = mock(JobInfo.class);
        // getPendingJob() should return a non-null value to simulate the scenario where a
        // background job is already scheduled.
        doReturn(mockJobInfo)
                .when(mockJobScheduler)
                .getPendingJob(
                        AppsIndexerMaintenanceConfig.MIN_APPS_INDEXER_JOB_ID
                                + mContext.getUser().getIdentifier());
        mContext.setJobScheduler(mockJobScheduler);
        mInstance =
                AppsIndexerUserInstance.createInstance(
                        mContext, mAppsDir, mAppsIndexerConfig, mSingleThreadedExecutor);

        int docCount = 10;
        CountDownLatch latch = setupLatch(docCount);
        setupMockPackageManager(
                mMockPackageManager,
                createFakePackageInfos(docCount),
                createFakeResolveInfos(docCount));
        mInstance.doUpdate(/* firstRun= */ false);

        mInstance.updateAsync(/* firstRun= */ false);

        // Wait for all async tasks to complete
        latch.await(10L, TimeUnit.SECONDS);

        verify(mockJobScheduler, never()).schedule(any());
>>>>>>> 3cd40ee8
    }

    class TestContext extends ContextWrapper {
        @Nullable JobScheduler mJobScheduler;

        TestContext(Context base) {
            super(base);
        }

        @Override
        @Nullable
        public Object getSystemService(String name) {
            if (mJobScheduler != null && Context.JOB_SCHEDULER_SERVICE.equals(name)) {
                return mJobScheduler;
            }
            return getBaseContext().getSystemService(name);
        }

        @Override
        public PackageManager getPackageManager() {
            return mMockPackageManager;
        }

        public void setJobScheduler(@Nullable JobScheduler jobScheduler) {
            mJobScheduler = jobScheduler;
        }

        @Override
        public Context getApplicationContext() {
            return this;
        }

        @Override
        @NonNull
        public Context createContextAsUser(UserHandle user, int flags) {
            return this;
        }
    }
}<|MERGE_RESOLUTION|>--- conflicted
+++ resolved
@@ -25,16 +25,6 @@
 import static org.mockito.ArgumentMatchers.any;
 import static org.mockito.Mockito.doReturn;
 import static org.mockito.Mockito.mock;
-<<<<<<< HEAD
-
-import android.annotation.NonNull;
-import android.app.appsearch.GlobalSearchSessionShim;
-import android.app.appsearch.observer.DocumentChangeInfo;
-import android.app.appsearch.observer.ObserverCallback;
-import android.app.appsearch.observer.ObserverSpec;
-import android.app.appsearch.observer.SchemaChangeInfo;
-import android.app.appsearch.testutil.GlobalSearchSessionShimImpl;
-=======
 import static org.mockito.Mockito.never;
 import static org.mockito.Mockito.verify;
 
@@ -46,7 +36,6 @@
 import android.app.appsearch.testutil.AppSearchSessionShimImpl;
 import android.app.job.JobInfo;
 import android.app.job.JobScheduler;
->>>>>>> 3cd40ee8
 import android.content.Context;
 import android.content.ContextWrapper;
 import android.content.pm.PackageManager;
@@ -73,7 +62,7 @@
 import java.util.concurrent.ThreadPoolExecutor;
 import java.util.concurrent.TimeUnit;
 
-public class AppsIndexerUserInstanceTest {
+public class AppsIndexerUserInstanceTest extends AppsIndexerTestBase {
     private TestContext mContext;
     private final PackageManager mMockPackageManager = mock(PackageManager.class);
 
@@ -83,10 +72,12 @@
     private File mAppsDir;
     private File mSettingsFile;
     private AppsIndexerUserInstance mInstance;
-    private AppsIndexerConfig mAppsIndexerConfig = new TestAppsIndexerConfig();
+    private final AppsIndexerConfig mAppsIndexerConfig = new TestAppsIndexerConfig();
 
     @Before
+    @Override
     public void setUp() throws Exception {
+        super.setUp();
         Context context = ApplicationProvider.getApplicationContext();
         mContext = new TestContext(context);
 
@@ -107,10 +98,12 @@
     }
 
     @After
+    @Override
     public void tearDown() throws Exception {
         TestUtils.removeFakePackageDocuments(mContext, Executors.newSingleThreadExecutor());
         mSingleThreadedExecutor.shutdownNow();
         mInstance.shutdown();
+        super.tearDown();
     }
 
     @Test
@@ -363,7 +356,7 @@
                 mMockPackageManager,
                 createFakePackageInfos(docCount),
                 createFakeResolveInfos(docCount));
-        CountDownLatch latch = createCountdownLatch(docCount);
+        CountDownLatch latch = setupLatch(docCount);
 
         mInstance.doUpdate(/* firstRun= */ false);
         latch.await(10, TimeUnit.SECONDS);
@@ -431,45 +424,6 @@
                 .isEqualTo(9);
     }
 
-<<<<<<< HEAD
-    /**
-     * Creates a countdown latch that will count down whenever a {@link MobileApplication} document
-     * is changed.
-     *
-     * @param docCount The number of document changes to wait for before re-enabling waiting
-     *     threads.
-     */
-    private CountDownLatch createCountdownLatch(int docCount) throws Exception {
-        CountDownLatch latch = new CountDownLatch(docCount);
-        ObserverCallback callback =
-                new ObserverCallback() {
-                    @Override
-                    public void onSchemaChanged(@NonNull SchemaChangeInfo changeInfo) {
-                        // Do nothing
-                    }
-
-                    @Override
-                    public void onDocumentChanged(DocumentChangeInfo changeInfo) {
-                        for (int i = 0; i < changeInfo.getChangedDocumentIds().size(); i++) {
-                            if (changeInfo
-                                    .getSchemaName()
-                                    .startsWith("builtin:MobileApplication")) {
-                                latch.countDown();
-                            }
-                        }
-                    }
-                };
-        GlobalSearchSessionShim shim =
-                GlobalSearchSessionShimImpl.createGlobalSearchSessionAsync(mContext).get();
-
-        shim.registerObserverCallback(
-                mContext.getPackageName(),
-                new ObserverSpec.Builder().build(),
-                mSingleThreadedExecutor,
-                callback);
-
-        return latch;
-=======
     @Test
     public void testStart_initialRun_schedulesUpdateJob() throws Exception {
         JobScheduler mockJobScheduler = mock(JobScheduler.class);
@@ -767,7 +721,6 @@
         latch.await(10L, TimeUnit.SECONDS);
 
         verify(mockJobScheduler, never()).schedule(any());
->>>>>>> 3cd40ee8
     }
 
     class TestContext extends ContextWrapper {
