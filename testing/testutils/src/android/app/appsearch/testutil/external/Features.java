--- conflicted
+++ resolved
@@ -73,8 +73,6 @@
     String TOKENIZER_TYPE_RFC822 = "TOKENIZER_TYPE_RFC822";
 
     /**
-<<<<<<< HEAD
-=======
      * Feature for {@link #isFeatureSupported(String)}. This feature covers {@link
      * AppSearchSchema.LongPropertyConfig#INDEXING_TYPE_RANGE} and all other numeric search
      * features.
@@ -111,7 +109,6 @@
     String JOIN_SPEC_AND_QUALIFIED_ID = "JOIN_SPEC_AND_QUALIFIED_ID";
 
     /**
->>>>>>> 4281c09b
      * Returns whether a feature is supported at run-time. Feature support depends on the feature in
      * question, the AppSearch backend being used and the Android version of the device.
      *
