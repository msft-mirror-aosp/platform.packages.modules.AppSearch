--- conflicted
+++ resolved
@@ -19,6 +19,8 @@
 import android.annotation.NonNull;
 import android.annotation.Nullable;
 import android.app.appsearch.util.LogUtil;
+import android.app.usage.UsageEvents;
+import android.app.usage.UsageStatsManager;
 import android.content.ComponentName;
 import android.content.ContentResolver;
 import android.content.Intent;
@@ -281,8 +283,6 @@
         return appFunctions;
     }
 
-<<<<<<< HEAD
-=======
     /**
      * Gets a map of package name to a list of app open timestamps within a specific time range.
      *
@@ -386,7 +386,6 @@
         return appOpenEventsMap;
     }
 
->>>>>>> 05e20ee4
     /** Gets the SHA-256 certificate from a {@link PackageManager}, or null if it is not found */
     @Nullable
     public static byte[] getCertificate(@NonNull PackageInfo packageInfo) {
@@ -460,4 +459,4 @@
         }
         return builder.build();
     }
-}
+}